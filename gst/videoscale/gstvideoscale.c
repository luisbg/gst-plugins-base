/* GStreamer
 * Copyright (C) <1999> Erik Walthinsen <omega@cse.ogi.edu>
 * Copyright (C) 2005-2012 David Schleef <ds@schleef.org>
 *
 * This library is free software; you can redistribute it and/or
 * modify it under the terms of the GNU Library General Public
 * License as published by the Free Software Foundation; either
 * version 2 of the License, or (at your option) any later version.
 *
 * This library is distributed in the hope that it will be useful,
 * but WITHOUT ANY WARRANTY; without even the implied warranty of
 * MERCHANTABILITY or FITNESS FOR A PARTICULAR PURPOSE.  See the GNU
 * Library General Public License for more details.
 *
 * You should have received a copy of the GNU Library General Public
 * License along with this library; if not, write to the
 * Free Software Foundation, Inc., 59 Temple Place - Suite 330,
 * Boston, MA 02111-1307, USA.
 */

/**
 * SECTION:element-videoscale
 * @see_also: videorate, videoconvert
 *
 * This element resizes video frames. By default the element will try to
 * negotiate to the same size on the source and sinkpad so that no scaling
 * is needed. It is therefore safe to insert this element in a pipeline to
 * get more robust behaviour without any cost if no scaling is needed.
 *
 * This element supports a wide range of color spaces including various YUV and
 * RGB formats and is therefore generally able to operate anywhere in a
 * pipeline.
 *
 * <refsect2>
 * <title>Example pipelines</title>
 * |[
 * gst-launch -v filesrc location=videotestsrc.ogg ! oggdemux ! theoradec ! videoconvert ! videoscale ! ximagesink
 * ]| Decode an Ogg/Theora and display the video using ximagesink. Since
 * ximagesink cannot perform scaling, the video scaling will be performed by
 * videoscale when you resize the video window.
 * To create the test Ogg/Theora file refer to the documentation of theoraenc.
 * |[
 * gst-launch -v filesrc location=videotestsrc.ogg ! oggdemux ! theoradec ! videoscale ! video/x-raw, width=50 ! xvimagesink
 * ]| Decode an Ogg/Theora and display the video using xvimagesink with a width
 * of 50.
 * </refsect2>
 *
 * Last reviewed on 2006-03-02 (0.10.4)
 */

/* 
 * Formulas for PAR, DAR, width and height relations:
 *
 * dar_n   w   par_n
 * ----- = - * -----
 * dar_d   h   par_d
 *
 * par_n    h   dar_n
 * ----- =  - * -----
 * par_d    w   dar_d
 * 
 *         dar_n   par_d
 * w = h * ----- * -----
 *         dar_d   par_n
 *
 *         dar_d   par_n
 * h = w * ----- * -----
 *         dar_n   par_d
 */

#ifdef HAVE_CONFIG_H
#include "config.h"
#endif

#include <string.h>

#include <math.h>

#include <gst/video/gstvideometa.h>
#include <gst/video/gstvideopool.h>

#include "gstvideoscale.h"
#include "gstvideoscaleorc.h"
#include "vs_image.h"
#include "vs_4tap.h"
#include "vs_fill_borders.h"

/* debug variable definition */
GST_DEBUG_CATEGORY (video_scale_debug);
GST_DEBUG_CATEGORY_STATIC (GST_CAT_PERFORMANCE);

#define DEFAULT_PROP_METHOD       GST_VIDEO_SCALE_BILINEAR
#define DEFAULT_PROP_ADD_BORDERS  FALSE
#define DEFAULT_PROP_SHARPNESS    1.0
#define DEFAULT_PROP_SHARPEN      0.0
#define DEFAULT_PROP_DITHER       FALSE
#define DEFAULT_PROP_SUBMETHOD    1
#define DEFAULT_PROP_ENVELOPE     2.0

enum
{
  PROP_0,
  PROP_METHOD,
  PROP_ADD_BORDERS,
  PROP_SHARPNESS,
  PROP_SHARPEN,
  PROP_DITHER,
  PROP_SUBMETHOD,
  PROP_ENVELOPE
};

#undef GST_VIDEO_SIZE_RANGE
#define GST_VIDEO_SIZE_RANGE "(int) [ 1, 32767]"

#define GST_VIDEO_FORMATS "{ I420, YV12, YUY2, UYVY, AYUV, RGBx, " \
    "BGRx, xRGB, xBGR, RGBA, BGRA, ARGB, ABGR, RGB, " \
    "BGR, Y41B, Y42B, YVYU, Y444, GRAY8, GRAY16_BE, GRAY16_LE, " \
    "v308, Y800, Y16, RGB16, RGB15, ARGB64, AYUV64, NV12 } "


static GstStaticCaps gst_video_scale_format_caps[] = {
  GST_STATIC_CAPS (GST_VIDEO_CAPS_MAKE (GST_VIDEO_FORMATS))
};

#define GST_TYPE_VIDEO_SCALE_METHOD (gst_video_scale_method_get_type())
static GType
gst_video_scale_method_get_type (void)
{
  static GType video_scale_method_type = 0;

  static const GEnumValue video_scale_methods[] = {
    {GST_VIDEO_SCALE_NEAREST, "Nearest Neighbour", "nearest-neighbour"},
    {GST_VIDEO_SCALE_BILINEAR, "Bilinear", "bilinear"},
    {GST_VIDEO_SCALE_4TAP, "4-tap", "4-tap"},
    {GST_VIDEO_SCALE_LANCZOS, "Lanczos", "lanczos"},
    {0, NULL, NULL},
  };

  if (!video_scale_method_type) {
    video_scale_method_type =
        g_enum_register_static ("GstVideoScaleMethod", video_scale_methods);
  }
  return video_scale_method_type;
}

static GstCaps *
gst_video_scale_get_capslist (void)
{
  static GstCaps *caps = NULL;
  static volatile gsize inited = 0;

  if (g_once_init_enter (&inited)) {
    gint i;

    g_assert (caps == NULL);

    caps = gst_caps_new_empty ();
    for (i = 0; i < G_N_ELEMENTS (gst_video_scale_format_caps); i++)
      gst_caps_append (caps,
          gst_caps_make_writable
          (gst_static_caps_get (&gst_video_scale_format_caps[i])));
    g_once_init_leave (&inited, 1);
  }

  return caps;
}

static GstPadTemplate *
gst_video_scale_src_template_factory (void)
{
  return gst_pad_template_new ("src", GST_PAD_SRC, GST_PAD_ALWAYS,
      gst_video_scale_get_capslist ());
}

static GstPadTemplate *
gst_video_scale_sink_template_factory (void)
{
  return gst_pad_template_new ("sink", GST_PAD_SINK, GST_PAD_ALWAYS,
      gst_video_scale_get_capslist ());
}


static void gst_video_scale_finalize (GstVideoScale * videoscale);
static gboolean gst_video_scale_src_event (GstBaseTransform * trans,
    GstEvent * event);

/* base transform vmethods */
static GstCaps *gst_video_scale_transform_caps (GstBaseTransform * trans,
    GstPadDirection direction, GstCaps * caps, GstCaps * filter);
static GstCaps *gst_video_scale_fixate_caps (GstBaseTransform * base,
    GstPadDirection direction, GstCaps * caps, GstCaps * othercaps);

static gboolean gst_video_scale_set_info (GstVideoFilter * filter,
    GstCaps * in, GstVideoInfo * in_info, GstCaps * out,
    GstVideoInfo * out_info);
static GstFlowReturn gst_video_scale_transform_frame (GstVideoFilter * filter,
    GstVideoFrame * in, GstVideoFrame * out);

static void gst_video_scale_set_property (GObject * object, guint prop_id,
    const GValue * value, GParamSpec * pspec);
static void gst_video_scale_get_property (GObject * object, guint prop_id,
    GValue * value, GParamSpec * pspec);

#define gst_video_scale_parent_class parent_class
G_DEFINE_TYPE (GstVideoScale, gst_video_scale, GST_TYPE_VIDEO_FILTER);

static void
gst_video_scale_class_init (GstVideoScaleClass * klass)
{
  GObjectClass *gobject_class = (GObjectClass *) klass;
  GstElementClass *element_class = (GstElementClass *) klass;
  GstBaseTransformClass *trans_class = (GstBaseTransformClass *) klass;
  GstVideoFilterClass *filter_class = (GstVideoFilterClass *) klass;

  gobject_class->finalize = (GObjectFinalizeFunc) gst_video_scale_finalize;
  gobject_class->set_property = gst_video_scale_set_property;
  gobject_class->get_property = gst_video_scale_get_property;

  g_object_class_install_property (gobject_class, PROP_METHOD,
      g_param_spec_enum ("method", "method", "method",
          GST_TYPE_VIDEO_SCALE_METHOD, DEFAULT_PROP_METHOD,
          G_PARAM_READWRITE | G_PARAM_STATIC_STRINGS));

  g_object_class_install_property (gobject_class, PROP_ADD_BORDERS,
      g_param_spec_boolean ("add-borders", "Add Borders",
          "Add black borders if necessary to keep the display aspect ratio",
          DEFAULT_PROP_ADD_BORDERS,
          G_PARAM_READWRITE | G_PARAM_STATIC_STRINGS));

  g_object_class_install_property (gobject_class, PROP_SHARPNESS,
      g_param_spec_double ("sharpness", "Sharpness",
          "Sharpness of filter", 0.0, 2.0, DEFAULT_PROP_SHARPNESS,
          G_PARAM_CONSTRUCT | G_PARAM_READWRITE | G_PARAM_STATIC_STRINGS));

  g_object_class_install_property (gobject_class, PROP_SHARPEN,
      g_param_spec_double ("sharpen", "Sharpen",
          "Sharpening", 0.0, 1.0, DEFAULT_PROP_SHARPEN,
          G_PARAM_CONSTRUCT | G_PARAM_READWRITE | G_PARAM_STATIC_STRINGS));

  g_object_class_install_property (gobject_class, PROP_DITHER,
      g_param_spec_boolean ("dither", "Dither",
          "Add dither (only used for Lanczos method)",
          DEFAULT_PROP_DITHER,
          G_PARAM_CONSTRUCT | G_PARAM_READWRITE | G_PARAM_STATIC_STRINGS));

#if 0
  /* I am hiding submethod for now, since it's poorly named, poorly
   * documented, and will probably just get people into trouble. */
  g_object_class_install_property (gobject_class, PROP_SUBMETHOD,
      g_param_spec_int ("submethod", "submethod",
          "submethod", 0, 3, DEFAULT_PROP_SUBMETHOD,
          G_PARAM_CONSTRUCT | G_PARAM_READWRITE | G_PARAM_STATIC_STRINGS));
#endif

  g_object_class_install_property (gobject_class, PROP_ENVELOPE,
      g_param_spec_double ("envelope", "Envelope",
          "Size of filter envelope", 0.0, 5.0, DEFAULT_PROP_ENVELOPE,
          G_PARAM_CONSTRUCT | G_PARAM_READWRITE | G_PARAM_STATIC_STRINGS));

  gst_element_class_set_details_simple (element_class,
      "Video scaler", "Filter/Converter/Video/Scaler",
      "Resizes video", "Wim Taymans <wim.taymans@chello.be>");

  gst_element_class_add_pad_template (element_class,
      gst_video_scale_sink_template_factory ());
  gst_element_class_add_pad_template (element_class,
      gst_video_scale_src_template_factory ());

  trans_class->transform_caps =
      GST_DEBUG_FUNCPTR (gst_video_scale_transform_caps);
  trans_class->fixate_caps = GST_DEBUG_FUNCPTR (gst_video_scale_fixate_caps);
  trans_class->src_event = GST_DEBUG_FUNCPTR (gst_video_scale_src_event);

  filter_class->set_info = GST_DEBUG_FUNCPTR (gst_video_scale_set_info);
  filter_class->transform_frame =
      GST_DEBUG_FUNCPTR (gst_video_scale_transform_frame);
}

static void
gst_video_scale_init (GstVideoScale * videoscale)
{
  videoscale->tmp_buf = NULL;
  videoscale->method = DEFAULT_PROP_METHOD;
  videoscale->add_borders = DEFAULT_PROP_ADD_BORDERS;
  videoscale->submethod = DEFAULT_PROP_SUBMETHOD;
  videoscale->sharpness = DEFAULT_PROP_SHARPNESS;
  videoscale->sharpen = DEFAULT_PROP_SHARPEN;
  videoscale->dither = DEFAULT_PROP_DITHER;
  videoscale->envelope = DEFAULT_PROP_ENVELOPE;
}

static void
gst_video_scale_finalize (GstVideoScale * videoscale)
{
  if (videoscale->tmp_buf)
    g_free (videoscale->tmp_buf);

  G_OBJECT_CLASS (parent_class)->finalize (G_OBJECT (videoscale));
}

static void
gst_video_scale_set_property (GObject * object, guint prop_id,
    const GValue * value, GParamSpec * pspec)
{
  GstVideoScale *vscale = GST_VIDEO_SCALE (object);

  switch (prop_id) {
    case PROP_METHOD:
      GST_OBJECT_LOCK (vscale);
      vscale->method = g_value_get_enum (value);
      GST_OBJECT_UNLOCK (vscale);
      break;
    case PROP_ADD_BORDERS:
      GST_OBJECT_LOCK (vscale);
      vscale->add_borders = g_value_get_boolean (value);
      GST_OBJECT_UNLOCK (vscale);
      gst_base_transform_reconfigure_src (GST_BASE_TRANSFORM_CAST (vscale));
      break;
    case PROP_SHARPNESS:
      GST_OBJECT_LOCK (vscale);
      vscale->sharpness = g_value_get_double (value);
      GST_OBJECT_UNLOCK (vscale);
      break;
    case PROP_SHARPEN:
      GST_OBJECT_LOCK (vscale);
      vscale->sharpen = g_value_get_double (value);
      GST_OBJECT_UNLOCK (vscale);
      break;
    case PROP_DITHER:
      GST_OBJECT_LOCK (vscale);
      vscale->dither = g_value_get_boolean (value);
      GST_OBJECT_UNLOCK (vscale);
      break;
    case PROP_SUBMETHOD:
      GST_OBJECT_LOCK (vscale);
      vscale->submethod = g_value_get_int (value);
      GST_OBJECT_UNLOCK (vscale);
      break;
    case PROP_ENVELOPE:
      GST_OBJECT_LOCK (vscale);
      vscale->envelope = g_value_get_double (value);
      GST_OBJECT_UNLOCK (vscale);
      break;
    default:
      G_OBJECT_WARN_INVALID_PROPERTY_ID (object, prop_id, pspec);
      break;
  }
}

static void
gst_video_scale_get_property (GObject * object, guint prop_id, GValue * value,
    GParamSpec * pspec)
{
  GstVideoScale *vscale = GST_VIDEO_SCALE (object);

  switch (prop_id) {
    case PROP_METHOD:
      GST_OBJECT_LOCK (vscale);
      g_value_set_enum (value, vscale->method);
      GST_OBJECT_UNLOCK (vscale);
      break;
    case PROP_ADD_BORDERS:
      GST_OBJECT_LOCK (vscale);
      g_value_set_boolean (value, vscale->add_borders);
      GST_OBJECT_UNLOCK (vscale);
      break;
    case PROP_SHARPNESS:
      GST_OBJECT_LOCK (vscale);
      g_value_set_double (value, vscale->sharpness);
      GST_OBJECT_UNLOCK (vscale);
      break;
    case PROP_SHARPEN:
      GST_OBJECT_LOCK (vscale);
      g_value_set_double (value, vscale->sharpen);
      GST_OBJECT_UNLOCK (vscale);
      break;
    case PROP_DITHER:
      GST_OBJECT_LOCK (vscale);
      g_value_set_boolean (value, vscale->dither);
      GST_OBJECT_UNLOCK (vscale);
      break;
    case PROP_SUBMETHOD:
      GST_OBJECT_LOCK (vscale);
      g_value_set_int (value, vscale->submethod);
      GST_OBJECT_UNLOCK (vscale);
      break;
    case PROP_ENVELOPE:
      GST_OBJECT_LOCK (vscale);
      g_value_set_double (value, vscale->envelope);
      GST_OBJECT_UNLOCK (vscale);
      break;
    default:
      G_OBJECT_WARN_INVALID_PROPERTY_ID (object, prop_id, pspec);
      break;
  }
}

#define NEAREST  (1 << GST_VIDEO_SCALE_NEAREST)
#define BILINEAR (1 << GST_VIDEO_SCALE_BILINEAR)
#define FOURTAP  (1 << GST_VIDEO_SCALE_4TAP)
#define LANCZOS  (1 << GST_VIDEO_SCALE_LANCZOS)

/* or we could just do lookups via table[format] if we could be bothered..  */
static const struct
{
  GstVideoFormat format;
  guint8 methods;
} formats_methods_table[] = {
  {
  GST_VIDEO_FORMAT_RGBx, NEAREST | BILINEAR | FOURTAP | LANCZOS}, {
  GST_VIDEO_FORMAT_xRGB, NEAREST | BILINEAR | FOURTAP | LANCZOS}, {
  GST_VIDEO_FORMAT_BGRx, NEAREST | BILINEAR | FOURTAP | LANCZOS}, {
  GST_VIDEO_FORMAT_xBGR, NEAREST | BILINEAR | FOURTAP | LANCZOS}, {
  GST_VIDEO_FORMAT_RGBA, NEAREST | BILINEAR | FOURTAP | LANCZOS}, {
  GST_VIDEO_FORMAT_ARGB, NEAREST | BILINEAR | FOURTAP | LANCZOS}, {
  GST_VIDEO_FORMAT_BGRA, NEAREST | BILINEAR | FOURTAP | LANCZOS}, {
  GST_VIDEO_FORMAT_ABGR, NEAREST | BILINEAR | FOURTAP | LANCZOS}, {
  GST_VIDEO_FORMAT_AYUV, NEAREST | BILINEAR | FOURTAP | LANCZOS}, {
  GST_VIDEO_FORMAT_ARGB64, NEAREST | BILINEAR | FOURTAP | LANCZOS}, {
  GST_VIDEO_FORMAT_AYUV64, NEAREST | BILINEAR | FOURTAP | LANCZOS}, {
  GST_VIDEO_FORMAT_RGB, NEAREST | BILINEAR | FOURTAP}, {
  GST_VIDEO_FORMAT_BGR, NEAREST | BILINEAR | FOURTAP}, {
  GST_VIDEO_FORMAT_v308, NEAREST | BILINEAR | FOURTAP}, {
  GST_VIDEO_FORMAT_YUY2, NEAREST | BILINEAR | FOURTAP}, {
  GST_VIDEO_FORMAT_YVYU, NEAREST | BILINEAR | FOURTAP}, {
  GST_VIDEO_FORMAT_UYVY, NEAREST | BILINEAR | FOURTAP}, {
  GST_VIDEO_FORMAT_Y800, NEAREST | BILINEAR | FOURTAP}, {
  GST_VIDEO_FORMAT_GRAY8, NEAREST | BILINEAR | FOURTAP}, {
  GST_VIDEO_FORMAT_GRAY16_LE, NEAREST | BILINEAR | FOURTAP}, {
  GST_VIDEO_FORMAT_GRAY16_BE, NEAREST | BILINEAR | FOURTAP}, {
  GST_VIDEO_FORMAT_Y16, NEAREST | BILINEAR | FOURTAP}, {
  GST_VIDEO_FORMAT_I420, NEAREST | BILINEAR | FOURTAP | LANCZOS}, {
  GST_VIDEO_FORMAT_YV12, NEAREST | BILINEAR | FOURTAP | LANCZOS}, {
  GST_VIDEO_FORMAT_Y444, NEAREST | BILINEAR | FOURTAP | LANCZOS}, {
  GST_VIDEO_FORMAT_Y42B, NEAREST | BILINEAR | FOURTAP | LANCZOS}, {
  GST_VIDEO_FORMAT_Y41B, NEAREST | BILINEAR | FOURTAP | LANCZOS}, {
  GST_VIDEO_FORMAT_NV12, NEAREST | BILINEAR}, {
  GST_VIDEO_FORMAT_RGB16, NEAREST | BILINEAR | FOURTAP}, {
  GST_VIDEO_FORMAT_RGB15, NEAREST | BILINEAR | FOURTAP}
};

static gboolean
gst_video_scale_format_supported_for_method (GstVideoFormat format,
    GstVideoScaleMethod method)
{
  int i;

  for (i = 0; i < G_N_ELEMENTS (formats_methods_table); ++i) {
    if (formats_methods_table[i].format == format)
      return ((formats_methods_table[i].methods & (1 << method)) != 0);
  }
  return FALSE;
}

static gboolean
gst_video_scale_transform_supported (GstVideoScale * videoscale,
    GstVideoScaleMethod method, GstStructure * structure)
{
  const GValue *val;
  GstVideoFormat fmt;
  gboolean supported = TRUE;
  GstStructure *s;
  GstCaps *c;

  /* we support these methods for all formats */
  if (method == GST_VIDEO_SCALE_NEAREST || method == GST_VIDEO_SCALE_BILINEAR)
    return TRUE;

  /* we need fixed caps if we want to use gst_video_parse_caps() */
  s = gst_structure_new (gst_structure_get_name (structure),
      "width", G_TYPE_INT, 1, "height", G_TYPE_INT, 1, NULL);

  if ((val = gst_structure_get_value (structure, "format"))) {
    gst_structure_set_value (s, "format", val);
  } else {
    if ((val = gst_structure_get_value (structure, "endianness")))
      gst_structure_set_value (s, "endianness", val);
    if ((val = gst_structure_get_value (structure, "red_mask")))
      gst_structure_set_value (s, "red_mask", val);
    if ((val = gst_structure_get_value (structure, "blue_mask")))
      gst_structure_set_value (s, "blue_mask", val);
    if ((val = gst_structure_get_value (structure, "green_mask")))
      gst_structure_set_value (s, "green_mask", val);
    if ((val = gst_structure_get_value (structure, "alpha_mask")))
      gst_structure_set_value (s, "alpha_mask", val);
    if ((val = gst_structure_get_value (structure, "depth")))
      gst_structure_set_value (s, "depth", val);
    if ((val = gst_structure_get_value (structure, "bpp")))
      gst_structure_set_value (s, "bpp", val);
  }
  c = gst_caps_new_full (s, NULL);
  if (!gst_video_format_parse_caps (c, &fmt, NULL, NULL)) {
    GST_ERROR_OBJECT (videoscale, "couldn't parse %" GST_PTR_FORMAT, c);
  } else if (!gst_video_scale_format_supported_for_method (fmt, method)) {
    supported = FALSE;
  }
  GST_LOG_OBJECT (videoscale, "method %d %ssupported for format %d",
      method, (supported) ? "" : "not ", fmt);
  gst_caps_unref (c);

  return supported;
}

static GstCaps *
gst_video_scale_transform_caps (GstBaseTransform * trans,
    GstPadDirection direction, GstCaps * caps, GstCaps * filter)
{
  GstVideoScale *videoscale = GST_VIDEO_SCALE (trans);
  GstVideoScaleMethod method;
  GstCaps *ret;
  GstStructure *structure;
  gint i, n;

  GST_DEBUG_OBJECT (trans,
      "Transforming caps %" GST_PTR_FORMAT " in direction %s", caps,
      (direction == GST_PAD_SINK) ? "sink" : "src");

  ret = gst_caps_new_empty ();
  n = gst_caps_get_size (caps);
  for (i = 0; i < n; i++) {
    structure = gst_caps_get_structure (caps, i);

    /* If this is already expressed by the existing caps
     * skip this structure */
    if (i > 0 && gst_caps_is_subset_structure (ret, structure))
      continue;

    structure = gst_structure_copy (structure);
    gst_structure_set (structure,
        "width", GST_TYPE_INT_RANGE, 1, G_MAXINT,
        "height", GST_TYPE_INT_RANGE, 1, G_MAXINT, NULL);

    /* if pixel aspect ratio, make a range of it */
    if (gst_structure_has_field (structure, "pixel-aspect-ratio")) {
      gst_structure_set (structure, "pixel-aspect-ratio",
          GST_TYPE_FRACTION_RANGE, 1, G_MAXINT, G_MAXINT, 1, NULL);
    }
    gst_caps_append_structure (ret, structure);
  }

<<<<<<< HEAD
  if (filter) {
    GstCaps *intersection;
=======
  GST_OBJECT_LOCK (videoscale);
  method = videoscale->method;
  GST_OBJECT_UNLOCK (videoscale);

  if (!gst_video_scale_transform_supported (videoscale, method, structure))
    goto format_not_supported;

  gst_structure_set (structure,
      "width", GST_TYPE_INT_RANGE, 1, G_MAXINT,
      "height", GST_TYPE_INT_RANGE, 1, G_MAXINT, NULL);
>>>>>>> 87d41b87

    intersection =
        gst_caps_intersect_full (filter, ret, GST_CAPS_INTERSECT_FIRST);
    gst_caps_unref (ret);
    ret = intersection;
  }

done:

  GST_DEBUG_OBJECT (trans, "returning caps: %" GST_PTR_FORMAT, ret);

  return ret;

format_not_supported:
  {
    gst_structure_free (structure);
    gst_caps_unref (ret);
    ret = gst_caps_new_empty ();
    goto done;
  }
}

static gboolean
gst_video_scale_set_info (GstVideoFilter * filter, GstCaps * in,
    GstVideoInfo * in_info, GstCaps * out, GstVideoInfo * out_info)
{
  GstVideoScale *videoscale = GST_VIDEO_SCALE (filter);
  gint from_dar_n, from_dar_d, to_dar_n, to_dar_d;

  if (!gst_util_fraction_multiply (in_info->width,
          in_info->height, out_info->par_n, out_info->par_d, &from_dar_n,
          &from_dar_d)) {
    from_dar_n = from_dar_d = -1;
  }

  if (!gst_util_fraction_multiply (out_info->width,
          out_info->height, out_info->par_n, out_info->par_d, &to_dar_n,
          &to_dar_d)) {
    to_dar_n = to_dar_d = -1;
  }

  videoscale->borders_w = videoscale->borders_h = 0;
  if (to_dar_n != from_dar_n || to_dar_d != from_dar_d) {
    if (videoscale->add_borders) {
      gint n, d, to_h, to_w;

      if (from_dar_n != -1 && from_dar_d != -1
          && gst_util_fraction_multiply (from_dar_n, from_dar_d,
              out_info->par_n, out_info->par_d, &n, &d)) {
        to_h = gst_util_uint64_scale_int (out_info->width, d, n);
        if (to_h <= out_info->height) {
          videoscale->borders_h = out_info->height - to_h;
          videoscale->borders_w = 0;
        } else {
          to_w = gst_util_uint64_scale_int (out_info->height, n, d);
          g_assert (to_w <= out_info->width);
          videoscale->borders_h = 0;
          videoscale->borders_w = out_info->width - to_w;
        }
      } else {
        GST_WARNING_OBJECT (videoscale, "Can't calculate borders");
      }
    } else {
      GST_WARNING_OBJECT (videoscale, "Can't keep DAR!");
    }
  }

  if (videoscale->tmp_buf)
    g_free (videoscale->tmp_buf);
  videoscale->tmp_buf = g_malloc (out_info->width * 8 * 4);

  if (in_info->width == out_info->width && in_info->height == out_info->height) {
    gst_base_transform_set_passthrough (GST_BASE_TRANSFORM (filter), TRUE);
  } else {
    GST_CAT_DEBUG_OBJECT (GST_CAT_PERFORMANCE, filter, "setup videoscaling");
    gst_base_transform_set_passthrough (GST_BASE_TRANSFORM (filter), FALSE);
  }

  GST_DEBUG_OBJECT (videoscale, "from=%dx%d (par=%d/%d dar=%d/%d), size %"
      G_GSIZE_FORMAT " -> to=%dx%d (par=%d/%d dar=%d/%d borders=%d:%d), "
      "size %" G_GSIZE_FORMAT,
      in_info->width, in_info->height, out_info->par_n, out_info->par_d,
      from_dar_n, from_dar_d, in_info->size, out_info->width,
      out_info->height, out_info->par_n, out_info->par_d, to_dar_n, to_dar_d,
      videoscale->borders_w, videoscale->borders_h, out_info->size);

  return TRUE;
}

static GstCaps *
gst_video_scale_fixate_caps (GstBaseTransform * base, GstPadDirection direction,
    GstCaps * caps, GstCaps * othercaps)
{
  GstStructure *ins, *outs;
  const GValue *from_par, *to_par;
  GValue fpar = { 0, }, tpar = {
  0,};

  othercaps = gst_caps_make_writable (othercaps);
  gst_caps_truncate (othercaps);

  GST_DEBUG_OBJECT (base, "trying to fixate othercaps %" GST_PTR_FORMAT
      " based on caps %" GST_PTR_FORMAT, othercaps, caps);

  ins = gst_caps_get_structure (caps, 0);
  outs = gst_caps_get_structure (othercaps, 0);

  from_par = gst_structure_get_value (ins, "pixel-aspect-ratio");
  to_par = gst_structure_get_value (outs, "pixel-aspect-ratio");

  /* If we're fixating from the sinkpad we always set the PAR and
   * assume that missing PAR on the sinkpad means 1/1 and
   * missing PAR on the srcpad means undefined
   */
  if (direction == GST_PAD_SINK) {
    if (!from_par) {
      g_value_init (&fpar, GST_TYPE_FRACTION);
      gst_value_set_fraction (&fpar, 1, 1);
      from_par = &fpar;
    }
    if (!to_par) {
      g_value_init (&tpar, GST_TYPE_FRACTION_RANGE);
      gst_value_set_fraction_range_full (&tpar, 1, G_MAXINT, G_MAXINT, 1);
      to_par = &tpar;
    }
  } else {
    if (!to_par) {
      g_value_init (&tpar, GST_TYPE_FRACTION);
      gst_value_set_fraction (&tpar, 1, 1);
      to_par = &tpar;

      gst_structure_set (outs, "pixel-aspect-ratio", GST_TYPE_FRACTION, 1, 1,
          NULL);
    }
    if (!from_par) {
      g_value_init (&fpar, GST_TYPE_FRACTION);
      gst_value_set_fraction (&fpar, 1, 1);
      from_par = &fpar;
    }
  }

  /* we have both PAR but they might not be fixated */
  {
    gint from_w, from_h, from_par_n, from_par_d, to_par_n, to_par_d;
    gint w = 0, h = 0;
    gint from_dar_n, from_dar_d;
    gint num, den;

    /* from_par should be fixed */
    g_return_val_if_fail (gst_value_is_fixed (from_par), othercaps);

    from_par_n = gst_value_get_fraction_numerator (from_par);
    from_par_d = gst_value_get_fraction_denominator (from_par);

    gst_structure_get_int (ins, "width", &from_w);
    gst_structure_get_int (ins, "height", &from_h);

    gst_structure_get_int (outs, "width", &w);
    gst_structure_get_int (outs, "height", &h);

    /* if both width and height are already fixed, we can't do anything
     * about it anymore */
    if (w && h) {
      guint n, d;

      GST_DEBUG_OBJECT (base, "dimensions already set to %dx%d, not fixating",
          w, h);
      if (!gst_value_is_fixed (to_par)) {
        if (gst_video_calculate_display_ratio (&n, &d, from_w, from_h,
                from_par_n, from_par_d, w, h)) {
          GST_DEBUG_OBJECT (base, "fixating to_par to %dx%d", n, d);
          if (gst_structure_has_field (outs, "pixel-aspect-ratio"))
            gst_structure_fixate_field_nearest_fraction (outs,
                "pixel-aspect-ratio", n, d);
          else if (n != d)
            gst_structure_set (outs, "pixel-aspect-ratio", GST_TYPE_FRACTION,
                n, d, NULL);
        }
      }
      goto done;
    }

    /* Calculate input DAR */
    if (!gst_util_fraction_multiply (from_w, from_h, from_par_n, from_par_d,
            &from_dar_n, &from_dar_d)) {
      GST_ELEMENT_ERROR (base, CORE, NEGOTIATION, (NULL),
          ("Error calculating the output scaled size - integer overflow"));
      goto done;
    }

    GST_DEBUG_OBJECT (base, "Input DAR is %d/%d", from_dar_n, from_dar_d);

    /* If either width or height are fixed there's not much we
     * can do either except choosing a height or width and PAR
     * that matches the DAR as good as possible
     */
    if (h) {
      GstStructure *tmp;
      gint set_w, set_par_n, set_par_d;

      GST_DEBUG_OBJECT (base, "height is fixed (%d)", h);

      /* If the PAR is fixed too, there's not much to do
       * except choosing the width that is nearest to the
       * width with the same DAR */
      if (gst_value_is_fixed (to_par)) {
        to_par_n = gst_value_get_fraction_numerator (to_par);
        to_par_d = gst_value_get_fraction_denominator (to_par);

        GST_DEBUG_OBJECT (base, "PAR is fixed %d/%d", to_par_n, to_par_d);

        if (!gst_util_fraction_multiply (from_dar_n, from_dar_d, to_par_d,
                to_par_n, &num, &den)) {
          GST_ELEMENT_ERROR (base, CORE, NEGOTIATION, (NULL),
              ("Error calculating the output scaled size - integer overflow"));
          goto done;
        }

        w = (guint) gst_util_uint64_scale_int (h, num, den);
        gst_structure_fixate_field_nearest_int (outs, "width", w);

        goto done;
      }

      /* The PAR is not fixed and it's quite likely that we can set
       * an arbitrary PAR. */

      /* Check if we can keep the input width */
      tmp = gst_structure_copy (outs);
      gst_structure_fixate_field_nearest_int (tmp, "width", from_w);
      gst_structure_get_int (tmp, "width", &set_w);

      /* Might have failed but try to keep the DAR nonetheless by
       * adjusting the PAR */
      if (!gst_util_fraction_multiply (from_dar_n, from_dar_d, h, set_w,
              &to_par_n, &to_par_d)) {
        GST_ELEMENT_ERROR (base, CORE, NEGOTIATION, (NULL),
            ("Error calculating the output scaled size - integer overflow"));
        gst_structure_free (tmp);
        goto done;
      }

      if (!gst_structure_has_field (tmp, "pixel-aspect-ratio"))
        gst_structure_set_value (tmp, "pixel-aspect-ratio", to_par);
      gst_structure_fixate_field_nearest_fraction (tmp, "pixel-aspect-ratio",
          to_par_n, to_par_d);
      gst_structure_get_fraction (tmp, "pixel-aspect-ratio", &set_par_n,
          &set_par_d);
      gst_structure_free (tmp);

      /* Check if the adjusted PAR is accepted */
      if (set_par_n == to_par_n && set_par_d == to_par_d) {
        if (gst_structure_has_field (outs, "pixel-aspect-ratio") ||
            set_par_n != set_par_d)
          gst_structure_set (outs, "width", G_TYPE_INT, set_w,
              "pixel-aspect-ratio", GST_TYPE_FRACTION, set_par_n, set_par_d,
              NULL);
        goto done;
      }

      /* Otherwise scale the width to the new PAR and check if the
       * adjusted with is accepted. If all that fails we can't keep
       * the DAR */
      if (!gst_util_fraction_multiply (from_dar_n, from_dar_d, set_par_d,
              set_par_n, &num, &den)) {
        GST_ELEMENT_ERROR (base, CORE, NEGOTIATION, (NULL),
            ("Error calculating the output scaled size - integer overflow"));
        goto done;
      }

      w = (guint) gst_util_uint64_scale_int (h, num, den);
      gst_structure_fixate_field_nearest_int (outs, "width", w);
      if (gst_structure_has_field (outs, "pixel-aspect-ratio") ||
          set_par_n != set_par_d)
        gst_structure_set (outs, "pixel-aspect-ratio", GST_TYPE_FRACTION,
            set_par_n, set_par_d, NULL);

      goto done;
    } else if (w) {
      GstStructure *tmp;
      gint set_h, set_par_n, set_par_d;

      GST_DEBUG_OBJECT (base, "width is fixed (%d)", w);

      /* If the PAR is fixed too, there's not much to do
       * except choosing the height that is nearest to the
       * height with the same DAR */
      if (gst_value_is_fixed (to_par)) {
        to_par_n = gst_value_get_fraction_numerator (to_par);
        to_par_d = gst_value_get_fraction_denominator (to_par);

        GST_DEBUG_OBJECT (base, "PAR is fixed %d/%d", to_par_n, to_par_d);

        if (!gst_util_fraction_multiply (from_dar_n, from_dar_d, to_par_d,
                to_par_n, &num, &den)) {
          GST_ELEMENT_ERROR (base, CORE, NEGOTIATION, (NULL),
              ("Error calculating the output scaled size - integer overflow"));
          goto done;
        }

        h = (guint) gst_util_uint64_scale_int (w, den, num);
        gst_structure_fixate_field_nearest_int (outs, "height", h);

        goto done;
      }

      /* The PAR is not fixed and it's quite likely that we can set
       * an arbitrary PAR. */

      /* Check if we can keep the input height */
      tmp = gst_structure_copy (outs);
      gst_structure_fixate_field_nearest_int (tmp, "height", from_h);
      gst_structure_get_int (tmp, "height", &set_h);

      /* Might have failed but try to keep the DAR nonetheless by
       * adjusting the PAR */
      if (!gst_util_fraction_multiply (from_dar_n, from_dar_d, set_h, w,
              &to_par_n, &to_par_d)) {
        GST_ELEMENT_ERROR (base, CORE, NEGOTIATION, (NULL),
            ("Error calculating the output scaled size - integer overflow"));
        gst_structure_free (tmp);
        goto done;
      }
      if (!gst_structure_has_field (tmp, "pixel-aspect-ratio"))
        gst_structure_set_value (tmp, "pixel-aspect-ratio", to_par);
      gst_structure_fixate_field_nearest_fraction (tmp, "pixel-aspect-ratio",
          to_par_n, to_par_d);
      gst_structure_get_fraction (tmp, "pixel-aspect-ratio", &set_par_n,
          &set_par_d);
      gst_structure_free (tmp);

      /* Check if the adjusted PAR is accepted */
      if (set_par_n == to_par_n && set_par_d == to_par_d) {
        if (gst_structure_has_field (outs, "pixel-aspect-ratio") ||
            set_par_n != set_par_d)
          gst_structure_set (outs, "height", G_TYPE_INT, set_h,
              "pixel-aspect-ratio", GST_TYPE_FRACTION, set_par_n, set_par_d,
              NULL);
        goto done;
      }

      /* Otherwise scale the height to the new PAR and check if the
       * adjusted with is accepted. If all that fails we can't keep
       * the DAR */
      if (!gst_util_fraction_multiply (from_dar_n, from_dar_d, set_par_d,
              set_par_n, &num, &den)) {
        GST_ELEMENT_ERROR (base, CORE, NEGOTIATION, (NULL),
            ("Error calculating the output scaled size - integer overflow"));
        goto done;
      }

      h = (guint) gst_util_uint64_scale_int (w, den, num);
      gst_structure_fixate_field_nearest_int (outs, "height", h);
      if (gst_structure_has_field (outs, "pixel-aspect-ratio") ||
          set_par_n != set_par_d)
        gst_structure_set (outs, "pixel-aspect-ratio", GST_TYPE_FRACTION,
            set_par_n, set_par_d, NULL);

      goto done;
    } else if (gst_value_is_fixed (to_par)) {
      GstStructure *tmp;
      gint set_h, set_w, f_h, f_w;

      to_par_n = gst_value_get_fraction_numerator (to_par);
      to_par_d = gst_value_get_fraction_denominator (to_par);

      /* Calculate scale factor for the PAR change */
      if (!gst_util_fraction_multiply (from_dar_n, from_dar_d, to_par_n,
              to_par_d, &num, &den)) {
        GST_ELEMENT_ERROR (base, CORE, NEGOTIATION, (NULL),
            ("Error calculating the output scaled size - integer overflow"));
        goto done;
      }

      /* Try to keep the input height (because of interlacing) */
      tmp = gst_structure_copy (outs);
      gst_structure_fixate_field_nearest_int (tmp, "height", from_h);
      gst_structure_get_int (tmp, "height", &set_h);

      /* This might have failed but try to scale the width
       * to keep the DAR nonetheless */
      w = (guint) gst_util_uint64_scale_int (set_h, num, den);
      gst_structure_fixate_field_nearest_int (tmp, "width", w);
      gst_structure_get_int (tmp, "width", &set_w);
      gst_structure_free (tmp);

      /* We kept the DAR and the height is nearest to the original height */
      if (set_w == w) {
        gst_structure_set (outs, "width", G_TYPE_INT, set_w, "height",
            G_TYPE_INT, set_h, NULL);
        goto done;
      }

      f_h = set_h;
      f_w = set_w;

      /* If the former failed, try to keep the input width at least */
      tmp = gst_structure_copy (outs);
      gst_structure_fixate_field_nearest_int (tmp, "width", from_w);
      gst_structure_get_int (tmp, "width", &set_w);

      /* This might have failed but try to scale the width
       * to keep the DAR nonetheless */
      h = (guint) gst_util_uint64_scale_int (set_w, den, num);
      gst_structure_fixate_field_nearest_int (tmp, "height", h);
      gst_structure_get_int (tmp, "height", &set_h);
      gst_structure_free (tmp);

      /* We kept the DAR and the width is nearest to the original width */
      if (set_h == h) {
        gst_structure_set (outs, "width", G_TYPE_INT, set_w, "height",
            G_TYPE_INT, set_h, NULL);
        goto done;
      }

      /* If all this failed, keep the height that was nearest to the orignal
       * height and the nearest possible width. This changes the DAR but
       * there's not much else to do here.
       */
      gst_structure_set (outs, "width", G_TYPE_INT, f_w, "height", G_TYPE_INT,
          f_h, NULL);
      goto done;
    } else {
      GstStructure *tmp;
      gint set_h, set_w, set_par_n, set_par_d, tmp2;

      /* width, height and PAR are not fixed but passthrough is not possible */

      /* First try to keep the height and width as good as possible
       * and scale PAR */
      tmp = gst_structure_copy (outs);
      gst_structure_fixate_field_nearest_int (tmp, "height", from_h);
      gst_structure_get_int (tmp, "height", &set_h);
      gst_structure_fixate_field_nearest_int (tmp, "width", from_w);
      gst_structure_get_int (tmp, "width", &set_w);

      if (!gst_util_fraction_multiply (from_dar_n, from_dar_d, set_h, set_w,
              &to_par_n, &to_par_d)) {
        GST_ELEMENT_ERROR (base, CORE, NEGOTIATION, (NULL),
            ("Error calculating the output scaled size - integer overflow"));
        goto done;
      }

      if (!gst_structure_has_field (tmp, "pixel-aspect-ratio"))
        gst_structure_set_value (tmp, "pixel-aspect-ratio", to_par);
      gst_structure_fixate_field_nearest_fraction (tmp, "pixel-aspect-ratio",
          to_par_n, to_par_d);
      gst_structure_get_fraction (tmp, "pixel-aspect-ratio", &set_par_n,
          &set_par_d);
      gst_structure_free (tmp);

      if (set_par_n == to_par_n && set_par_d == to_par_d) {
        gst_structure_set (outs, "width", G_TYPE_INT, set_w, "height",
            G_TYPE_INT, set_h, NULL);

        if (gst_structure_has_field (outs, "pixel-aspect-ratio") ||
            set_par_n != set_par_d)
          gst_structure_set (outs, "pixel-aspect-ratio", GST_TYPE_FRACTION,
              set_par_n, set_par_d, NULL);
        goto done;
      }

      /* Otherwise try to scale width to keep the DAR with the set
       * PAR and height */
      if (!gst_util_fraction_multiply (from_dar_n, from_dar_d, set_par_d,
              set_par_n, &num, &den)) {
        GST_ELEMENT_ERROR (base, CORE, NEGOTIATION, (NULL),
            ("Error calculating the output scaled size - integer overflow"));
        goto done;
      }

      w = (guint) gst_util_uint64_scale_int (set_h, num, den);
      tmp = gst_structure_copy (outs);
      gst_structure_fixate_field_nearest_int (tmp, "width", w);
      gst_structure_get_int (tmp, "width", &tmp2);
      gst_structure_free (tmp);

      if (tmp2 == w) {
        gst_structure_set (outs, "width", G_TYPE_INT, tmp2, "height",
            G_TYPE_INT, set_h, NULL);
        if (gst_structure_has_field (outs, "pixel-aspect-ratio") ||
            set_par_n != set_par_d)
          gst_structure_set (outs, "pixel-aspect-ratio", GST_TYPE_FRACTION,
              set_par_n, set_par_d, NULL);
        goto done;
      }

      /* ... or try the same with the height */
      h = (guint) gst_util_uint64_scale_int (set_w, den, num);
      tmp = gst_structure_copy (outs);
      gst_structure_fixate_field_nearest_int (tmp, "height", h);
      gst_structure_get_int (tmp, "height", &tmp2);
      gst_structure_free (tmp);

      if (tmp2 == h) {
        gst_structure_set (outs, "width", G_TYPE_INT, set_w, "height",
            G_TYPE_INT, tmp2, NULL);
        if (gst_structure_has_field (outs, "pixel-aspect-ratio") ||
            set_par_n != set_par_d)
          gst_structure_set (outs, "pixel-aspect-ratio", GST_TYPE_FRACTION,
              set_par_n, set_par_d, NULL);
        goto done;
      }

      /* If all fails we can't keep the DAR and take the nearest values
       * for everything from the first try */
      gst_structure_set (outs, "width", G_TYPE_INT, set_w, "height",
          G_TYPE_INT, set_h, NULL);
      if (gst_structure_has_field (outs, "pixel-aspect-ratio") ||
          set_par_n != set_par_d)
        gst_structure_set (outs, "pixel-aspect-ratio", GST_TYPE_FRACTION,
            set_par_n, set_par_d, NULL);
    }
  }

done:
  GST_DEBUG_OBJECT (base, "fixated othercaps to %" GST_PTR_FORMAT, othercaps);

  if (from_par == &fpar)
    g_value_unset (&fpar);
  if (to_par == &tpar)
    g_value_unset (&tpar);

  return othercaps;
}

static void
gst_video_scale_setup_vs_image (VSImage * image, GstVideoFrame * frame,
    gint component, gint b_w, gint b_h)
{
  GstVideoFormat format;
  gint width, height;

  format = GST_VIDEO_FRAME_FORMAT (frame);
  width = GST_VIDEO_FRAME_WIDTH (frame);
  height = GST_VIDEO_FRAME_HEIGHT (frame);

  image->real_width = GST_VIDEO_FRAME_COMP_WIDTH (frame, component);
  image->real_height = GST_VIDEO_FRAME_COMP_HEIGHT (frame, component);
  image->width = GST_VIDEO_FORMAT_INFO_SCALE_WIDTH (frame->info.finfo,
      component, MAX (1, width - b_w));
  image->height = GST_VIDEO_FORMAT_INFO_SCALE_HEIGHT (frame->info.finfo,
      component, MAX (1, height - b_h));

  image->border_top = (image->real_height - image->height) / 2;
  image->border_bottom = image->real_height - image->height - image->border_top;

  if (format == GST_VIDEO_FORMAT_YUY2 || format == GST_VIDEO_FORMAT_YVYU
      || format == GST_VIDEO_FORMAT_UYVY) {
    g_assert (component == 0);

    image->border_left = (image->real_width - image->width) / 2;

    if (image->border_left % 2 == 1)
      image->border_left--;
    image->border_right = image->real_width - image->width - image->border_left;
  } else {
    image->border_left = (image->real_width - image->width) / 2;
    image->border_right = image->real_width - image->width - image->border_left;
  }

  image->real_pixels = frame->data[component];
  image->stride = frame->info.stride[component];

  image->pixels =
      image->real_pixels + image->border_top * image->stride +
      image->border_left * GST_VIDEO_FRAME_COMP_PSTRIDE (frame, component);
}

static const guint8 *
_get_black_for_format (GstVideoFormat format)
{
  static const guint8 black[][4] = {
    {255, 0, 0, 0},             /*  0 = ARGB, ABGR, xRGB, xBGR */
    {0, 0, 0, 255},             /*  1 = RGBA, BGRA, RGBx, BGRx */
    {255, 16, 128, 128},        /*  2 = AYUV */
    {0, 0, 0, 0},               /*  3 = RGB and BGR */
    {16, 128, 128, 0},          /*  4 = v301 */
    {16, 128, 16, 128},         /*  5 = YUY2, YUYV */
    {128, 16, 128, 16},         /*  6 = UYVY */
    {16, 0, 0, 0},              /*  7 = Y */
    {0, 0, 0, 0}                /*  8 = RGB565, RGB666 */
  };

  switch (format) {
    case GST_VIDEO_FORMAT_ARGB:
    case GST_VIDEO_FORMAT_ABGR:
    case GST_VIDEO_FORMAT_xRGB:
    case GST_VIDEO_FORMAT_xBGR:
    case GST_VIDEO_FORMAT_ARGB64:
      return black[0];
    case GST_VIDEO_FORMAT_RGBA:
    case GST_VIDEO_FORMAT_BGRA:
    case GST_VIDEO_FORMAT_RGBx:
    case GST_VIDEO_FORMAT_BGRx:
      return black[1];
    case GST_VIDEO_FORMAT_AYUV:
    case GST_VIDEO_FORMAT_AYUV64:
      return black[2];
    case GST_VIDEO_FORMAT_RGB:
    case GST_VIDEO_FORMAT_BGR:
      return black[3];
    case GST_VIDEO_FORMAT_v308:
      return black[4];
    case GST_VIDEO_FORMAT_YUY2:
    case GST_VIDEO_FORMAT_YVYU:
      return black[5];
    case GST_VIDEO_FORMAT_UYVY:
      return black[6];
    case GST_VIDEO_FORMAT_Y800:
    case GST_VIDEO_FORMAT_GRAY8:
      return black[7];
    case GST_VIDEO_FORMAT_GRAY16_LE:
    case GST_VIDEO_FORMAT_GRAY16_BE:
    case GST_VIDEO_FORMAT_Y16:
      return NULL;              /* Handled by the caller */
    case GST_VIDEO_FORMAT_I420:
    case GST_VIDEO_FORMAT_YV12:
    case GST_VIDEO_FORMAT_Y444:
    case GST_VIDEO_FORMAT_Y42B:
    case GST_VIDEO_FORMAT_Y41B:
    case GST_VIDEO_FORMAT_NV12:
      return black[4];          /* Y, U, V, 0 */
    case GST_VIDEO_FORMAT_RGB16:
    case GST_VIDEO_FORMAT_RGB15:
      return black[8];
    default:
      return NULL;
  }
}

static GstFlowReturn
gst_video_scale_transform_frame (GstVideoFilter * filter,
    GstVideoFrame * in_frame, GstVideoFrame * out_frame)
{
  GstVideoScale *videoscale = GST_VIDEO_SCALE (filter);
  GstFlowReturn ret = GST_FLOW_OK;
  VSImage dest[4] = { {NULL,}, };
  VSImage src[4] = { {NULL,}, };
  gint method;
  const guint8 *black;
  gboolean add_borders;
  GstVideoFormat format;
  gint i;

  GST_OBJECT_LOCK (videoscale);
  method = videoscale->method;
  add_borders = videoscale->add_borders;
  GST_OBJECT_UNLOCK (videoscale);

  format = GST_VIDEO_INFO_FORMAT (&filter->in_info);
  black = _get_black_for_format (format);

  if (filter->in_info.width == 1) {
    method = GST_VIDEO_SCALE_NEAREST;
  }
  if (method == GST_VIDEO_SCALE_4TAP &&
      (filter->in_info.width < 4 || filter->in_info.height < 4)) {
    method = GST_VIDEO_SCALE_BILINEAR;
  }

  for (i = 0; i < GST_VIDEO_FRAME_N_PLANES (in_frame); i++) {
    gst_video_scale_setup_vs_image (&src[i], in_frame, i, 0, 0);
    gst_video_scale_setup_vs_image (&dest[i], out_frame, i,
        videoscale->borders_w, videoscale->borders_h);
  }

  GST_CAT_DEBUG_OBJECT (GST_CAT_PERFORMANCE, filter,
      "doing videoscale format %s", GST_VIDEO_INFO_NAME (&filter->in_info));

  switch (format) {
    case GST_VIDEO_FORMAT_RGBx:
    case GST_VIDEO_FORMAT_xRGB:
    case GST_VIDEO_FORMAT_BGRx:
    case GST_VIDEO_FORMAT_xBGR:
    case GST_VIDEO_FORMAT_RGBA:
    case GST_VIDEO_FORMAT_ARGB:
    case GST_VIDEO_FORMAT_BGRA:
    case GST_VIDEO_FORMAT_ABGR:
    case GST_VIDEO_FORMAT_AYUV:
      if (add_borders)
        vs_fill_borders_RGBA (&dest[0], black);
      switch (method) {
        case GST_VIDEO_SCALE_NEAREST:
          vs_image_scale_nearest_RGBA (&dest[0], &src[0], videoscale->tmp_buf);
          break;
        case GST_VIDEO_SCALE_BILINEAR:
          vs_image_scale_linear_RGBA (&dest[0], &src[0], videoscale->tmp_buf);
          break;
        case GST_VIDEO_SCALE_4TAP:
          vs_image_scale_4tap_RGBA (&dest[0], &src[0], videoscale->tmp_buf);
          break;
        case GST_VIDEO_SCALE_LANCZOS:
          vs_image_scale_lanczos_AYUV (&dest[0], &src[0], videoscale->tmp_buf,
              videoscale->sharpness, videoscale->dither, videoscale->submethod,
              videoscale->envelope, videoscale->sharpen);
          break;
        default:
          goto unknown_mode;
      }
      break;
    case GST_VIDEO_FORMAT_ARGB64:
    case GST_VIDEO_FORMAT_AYUV64:
      if (add_borders)
        vs_fill_borders_AYUV64 (&dest[0], black);
      switch (method) {
        case GST_VIDEO_SCALE_NEAREST:
          vs_image_scale_nearest_AYUV64 (&dest[0], &src[0],
              videoscale->tmp_buf);
          break;
        case GST_VIDEO_SCALE_BILINEAR:
          vs_image_scale_linear_AYUV64 (&dest[0], &src[0], videoscale->tmp_buf);
          break;
        case GST_VIDEO_SCALE_4TAP:
          vs_image_scale_4tap_AYUV64 (&dest[0], &src[0], videoscale->tmp_buf);
          break;
        case GST_VIDEO_SCALE_LANCZOS:
          vs_image_scale_lanczos_AYUV64 (&dest[0], &src[0], videoscale->tmp_buf,
              videoscale->sharpness, videoscale->dither, videoscale->submethod,
              videoscale->envelope, videoscale->sharpen);
          break;
        default:
          goto unknown_mode;
      }
      break;
    case GST_VIDEO_FORMAT_RGB:
    case GST_VIDEO_FORMAT_BGR:
    case GST_VIDEO_FORMAT_v308:
      if (add_borders)
        vs_fill_borders_RGB (&dest[0], black);
      switch (method) {
        case GST_VIDEO_SCALE_NEAREST:
          vs_image_scale_nearest_RGB (&dest[0], &src[0], videoscale->tmp_buf);
          break;
        case GST_VIDEO_SCALE_BILINEAR:
          vs_image_scale_linear_RGB (&dest[0], &src[0], videoscale->tmp_buf);
          break;
        case GST_VIDEO_SCALE_4TAP:
          vs_image_scale_4tap_RGB (&dest[0], &src[0], videoscale->tmp_buf);
          break;
        default:
          goto unknown_mode;
      }
      break;
    case GST_VIDEO_FORMAT_YUY2:
    case GST_VIDEO_FORMAT_YVYU:
      if (add_borders)
        vs_fill_borders_YUYV (&dest[0], black);
      switch (method) {
        case GST_VIDEO_SCALE_NEAREST:
          vs_image_scale_nearest_YUYV (&dest[0], &src[0], videoscale->tmp_buf);
          break;
        case GST_VIDEO_SCALE_BILINEAR:
          vs_image_scale_linear_YUYV (&dest[0], &src[0], videoscale->tmp_buf);
          break;
        case GST_VIDEO_SCALE_4TAP:
          vs_image_scale_4tap_YUYV (&dest[0], &src[0], videoscale->tmp_buf);
          break;
        default:
          goto unknown_mode;
      }
      break;
    case GST_VIDEO_FORMAT_UYVY:
      if (add_borders)
        vs_fill_borders_UYVY (&dest[0], black);
      switch (method) {
        case GST_VIDEO_SCALE_NEAREST:
          vs_image_scale_nearest_UYVY (&dest[0], &src[0], videoscale->tmp_buf);
          break;
        case GST_VIDEO_SCALE_BILINEAR:
          vs_image_scale_linear_UYVY (&dest[0], &src[0], videoscale->tmp_buf);
          break;
        case GST_VIDEO_SCALE_4TAP:
          vs_image_scale_4tap_UYVY (&dest[0], &src[0], videoscale->tmp_buf);
          break;
        default:
          goto unknown_mode;
      }
      break;
    case GST_VIDEO_FORMAT_Y800:
    case GST_VIDEO_FORMAT_GRAY8:
      if (add_borders)
        vs_fill_borders_Y (&dest[0], black);
      switch (method) {
        case GST_VIDEO_SCALE_NEAREST:
          vs_image_scale_nearest_Y (&dest[0], &src[0], videoscale->tmp_buf);
          break;
        case GST_VIDEO_SCALE_BILINEAR:
          vs_image_scale_linear_Y (&dest[0], &src[0], videoscale->tmp_buf);
          break;
        case GST_VIDEO_SCALE_4TAP:
          vs_image_scale_4tap_Y (&dest[0], &src[0], videoscale->tmp_buf);
          break;
        default:
          goto unknown_mode;
      }
      break;
    case GST_VIDEO_FORMAT_GRAY16_LE:
    case GST_VIDEO_FORMAT_GRAY16_BE:
    case GST_VIDEO_FORMAT_Y16:
      if (add_borders)
        vs_fill_borders_Y16 (&dest[0], 0);
      switch (method) {
        case GST_VIDEO_SCALE_NEAREST:
          vs_image_scale_nearest_Y16 (&dest[0], &src[0], videoscale->tmp_buf);
          break;
        case GST_VIDEO_SCALE_BILINEAR:
          vs_image_scale_linear_Y16 (&dest[0], &src[0], videoscale->tmp_buf);
          break;
        case GST_VIDEO_SCALE_4TAP:
          vs_image_scale_4tap_Y16 (&dest[0], &src[0], videoscale->tmp_buf);
          break;
        default:
          goto unknown_mode;
      }
      break;
    case GST_VIDEO_FORMAT_I420:
    case GST_VIDEO_FORMAT_YV12:
    case GST_VIDEO_FORMAT_Y444:
    case GST_VIDEO_FORMAT_Y42B:
    case GST_VIDEO_FORMAT_Y41B:
      if (add_borders) {
        vs_fill_borders_Y (&dest[0], black);
        vs_fill_borders_Y (&dest[1], black + 1);
        vs_fill_borders_Y (&dest[2], black + 2);
      }
      switch (method) {
        case GST_VIDEO_SCALE_NEAREST:
          vs_image_scale_nearest_Y (&dest[0], &src[0], videoscale->tmp_buf);
          vs_image_scale_nearest_Y (&dest[1], &src[1], videoscale->tmp_buf);
          vs_image_scale_nearest_Y (&dest[2], &src[2], videoscale->tmp_buf);
          break;
        case GST_VIDEO_SCALE_BILINEAR:
          vs_image_scale_linear_Y (&dest[0], &src[0], videoscale->tmp_buf);
          vs_image_scale_linear_Y (&dest[1], &src[1], videoscale->tmp_buf);
          vs_image_scale_linear_Y (&dest[2], &src[2], videoscale->tmp_buf);
          break;
        case GST_VIDEO_SCALE_4TAP:
          vs_image_scale_4tap_Y (&dest[0], &src[0], videoscale->tmp_buf);
          vs_image_scale_4tap_Y (&dest[1], &src[1], videoscale->tmp_buf);
          vs_image_scale_4tap_Y (&dest[2], &src[2], videoscale->tmp_buf);
          break;
        case GST_VIDEO_SCALE_LANCZOS:
          vs_image_scale_lanczos_Y (&dest[0], &src[0], videoscale->tmp_buf,
              videoscale->sharpness, videoscale->dither, videoscale->submethod,
              videoscale->envelope, videoscale->sharpen);
          vs_image_scale_lanczos_Y (&dest[1], &src[1], videoscale->tmp_buf,
              videoscale->sharpness, videoscale->dither, videoscale->submethod,
              videoscale->envelope, videoscale->sharpen);
          vs_image_scale_lanczos_Y (&dest[2], &src[2], videoscale->tmp_buf,
              videoscale->sharpness, videoscale->dither, videoscale->submethod,
              videoscale->envelope, videoscale->sharpen);
          break;
        default:
          goto unknown_mode;
      }
      break;
    case GST_VIDEO_FORMAT_NV12:
      switch (method) {
        case GST_VIDEO_SCALE_NEAREST:
          vs_image_scale_nearest_Y (&dest[0], &src[0], videoscale->tmp_buf);
          vs_image_scale_nearest_NV12 (&dest[1], &src[1], videoscale->tmp_buf);
          break;
        case GST_VIDEO_SCALE_BILINEAR:
          vs_image_scale_linear_Y (&dest[0], &src[0], videoscale->tmp_buf);
          vs_image_scale_linear_NV12 (&dest[1], &src[1], videoscale->tmp_buf);
          break;
        default:
          goto unknown_mode;
      }
      break;
    case GST_VIDEO_FORMAT_RGB16:
      if (add_borders)
        vs_fill_borders_RGB565 (&dest[0], black);
      switch (method) {
        case GST_VIDEO_SCALE_NEAREST:
          vs_image_scale_nearest_RGB565 (&dest[0], &src[0],
              videoscale->tmp_buf);
          break;
        case GST_VIDEO_SCALE_BILINEAR:
          vs_image_scale_linear_RGB565 (&dest[0], &src[0], videoscale->tmp_buf);
          break;
        case GST_VIDEO_SCALE_4TAP:
          vs_image_scale_4tap_RGB565 (&dest[0], &src[0], videoscale->tmp_buf);
          break;
        default:
          goto unknown_mode;
      }
      break;
    case GST_VIDEO_FORMAT_RGB15:
      if (add_borders)
        vs_fill_borders_RGB555 (&dest[0], black);
      switch (method) {
        case GST_VIDEO_SCALE_NEAREST:
          vs_image_scale_nearest_RGB555 (&dest[0], &src[0],
              videoscale->tmp_buf);
          break;
        case GST_VIDEO_SCALE_BILINEAR:
          vs_image_scale_linear_RGB555 (&dest[0], &src[0], videoscale->tmp_buf);
          break;
        case GST_VIDEO_SCALE_4TAP:
          vs_image_scale_4tap_RGB555 (&dest[0], &src[0], videoscale->tmp_buf);
          break;
        default:
          goto unknown_mode;
      }
      break;
    default:
      goto unsupported;
  }

  return ret;

  /* ERRORS */
unsupported:
  {
    GST_ELEMENT_ERROR (videoscale, STREAM, NOT_IMPLEMENTED, (NULL),
        ("Unsupported format %d for scaling method %d", format, method));
    return GST_FLOW_ERROR;
  }
unknown_mode:
  {
    GST_ELEMENT_ERROR (videoscale, STREAM, NOT_IMPLEMENTED, (NULL),
        ("Unknown scaling method %d", videoscale->method));
    return GST_FLOW_ERROR;
  }
}

static gboolean
gst_video_scale_src_event (GstBaseTransform * trans, GstEvent * event)
{
  GstVideoScale *videoscale = GST_VIDEO_SCALE_CAST (trans);
  GstVideoFilter *filter = GST_VIDEO_FILTER_CAST (trans);
  gboolean ret;
  gdouble a;
  GstStructure *structure;

  GST_DEBUG_OBJECT (videoscale, "handling %s event",
      GST_EVENT_TYPE_NAME (event));

  switch (GST_EVENT_TYPE (event)) {
    case GST_EVENT_NAVIGATION:
      event =
          GST_EVENT (gst_mini_object_make_writable (GST_MINI_OBJECT (event)));

      structure = (GstStructure *) gst_event_get_structure (event);
      if (gst_structure_get_double (structure, "pointer_x", &a)) {
        gst_structure_set (structure, "pointer_x", G_TYPE_DOUBLE,
            a * filter->in_info.width / filter->out_info.width, NULL);
      }
      if (gst_structure_get_double (structure, "pointer_y", &a)) {
        gst_structure_set (structure, "pointer_y", G_TYPE_DOUBLE,
            a * filter->in_info.height / filter->out_info.height, NULL);
      }
      break;
    default:
      break;
  }

  ret = GST_BASE_TRANSFORM_CLASS (parent_class)->src_event (trans, event);

  return ret;
}

static gboolean
plugin_init (GstPlugin * plugin)
{
  gst_videoscale_orc_init ();

  if (!gst_element_register (plugin, "videoscale", GST_RANK_NONE,
          GST_TYPE_VIDEO_SCALE))
    return FALSE;

  GST_DEBUG_CATEGORY_INIT (video_scale_debug, "videoscale", 0,
      "videoscale element");
  GST_DEBUG_CATEGORY_GET (GST_CAT_PERFORMANCE, "GST_PERFORMANCE");

  vs_4tap_init ();

  return TRUE;
}

GST_PLUGIN_DEFINE (GST_VERSION_MAJOR,
    GST_VERSION_MINOR,
    "videoscale",
    "Resizes video", plugin_init, VERSION, GST_LICENSE, GST_PACKAGE_NAME,
    GST_PACKAGE_ORIGIN)<|MERGE_RESOLUTION|>--- conflicted
+++ resolved
@@ -457,7 +457,7 @@
     GstVideoScaleMethod method, GstStructure * structure)
 {
   const GValue *val;
-  GstVideoFormat fmt;
+  GstVideoInfo info;
   gboolean supported = TRUE;
   GstStructure *s;
   GstCaps *c;
@@ -489,13 +489,16 @@
       gst_structure_set_value (s, "bpp", val);
   }
   c = gst_caps_new_full (s, NULL);
-  if (!gst_video_format_parse_caps (c, &fmt, NULL, NULL)) {
+
+  gst_video_info_init (&info);
+  if (!gst_video_info_from_caps (&info, c)) {
     GST_ERROR_OBJECT (videoscale, "couldn't parse %" GST_PTR_FORMAT, c);
-  } else if (!gst_video_scale_format_supported_for_method (fmt, method)) {
+  } else if (!gst_video_scale_format_supported_for_method (info.finfo->format,
+          method)) {
     supported = FALSE;
   }
   GST_LOG_OBJECT (videoscale, "method %d %ssupported for format %d",
-      method, (supported) ? "" : "not ", fmt);
+      method, (supported) ? "" : "not ", info.finfo->format);
   gst_caps_unref (c);
 
   return supported;
@@ -515,6 +518,10 @@
       "Transforming caps %" GST_PTR_FORMAT " in direction %s", caps,
       (direction == GST_PAD_SINK) ? "sink" : "src");
 
+  GST_OBJECT_LOCK (videoscale);
+  method = videoscale->method;
+  GST_OBJECT_UNLOCK (videoscale);
+
   ret = gst_caps_new_empty ();
   n = gst_caps_get_size (caps);
   for (i = 0; i < n; i++) {
@@ -524,6 +531,9 @@
      * skip this structure */
     if (i > 0 && gst_caps_is_subset_structure (ret, structure))
       continue;
+
+    if (!gst_video_scale_transform_supported (videoscale, method, structure))
+      goto format_not_supported;
 
     structure = gst_structure_copy (structure);
     gst_structure_set (structure,
@@ -538,21 +548,8 @@
     gst_caps_append_structure (ret, structure);
   }
 
-<<<<<<< HEAD
   if (filter) {
     GstCaps *intersection;
-=======
-  GST_OBJECT_LOCK (videoscale);
-  method = videoscale->method;
-  GST_OBJECT_UNLOCK (videoscale);
-
-  if (!gst_video_scale_transform_supported (videoscale, method, structure))
-    goto format_not_supported;
-
-  gst_structure_set (structure,
-      "width", GST_TYPE_INT_RANGE, 1, G_MAXINT,
-      "height", GST_TYPE_INT_RANGE, 1, G_MAXINT, NULL);
->>>>>>> 87d41b87
 
     intersection =
         gst_caps_intersect_full (filter, ret, GST_CAPS_INTERSECT_FIRST);
