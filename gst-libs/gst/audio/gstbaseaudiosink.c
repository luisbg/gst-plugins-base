/* GStreamer
 * Copyright (C) 1999,2000 Erik Walthinsen <omega@cse.ogi.edu>
 *                    2005 Wim Taymans <wim@fluendo.com>
 *
 * gstbaseaudiosink.c:
 *
 * This library is free software; you can redistribute it and/or
 * modify it under the terms of the GNU Library General Public
 * License as published by the Free Software Foundation; either
 * version 2 of the License, or (at your option) any later version.
 *
 * This library is distributed in the hope that it will be useful,
 * but WITHOUT ANY WARRANTY; without even the implied warranty of
 * MERCHANTABILITY or FITNESS FOR A PARTICULAR PURPOSE.  See the GNU
 * Library General Public License for more details.
 *
 * You should have received a copy of the GNU Library General Public
 * License along with this library; if not, write to the
 * Free Software Foundation, Inc., 59 Temple Place - Suite 330,
 * Boston, MA 02111-1307, USA.
 */

/**
 * SECTION:gstbaseaudiosink
 * @short_description: Base class for audio sinks
 * @see_also: #GstAudioSink, #GstRingBuffer.
 *
 * This is the base class for audio sinks. Subclasses need to implement the
 * ::create_ringbuffer vmethod. This base class will then take care of
 * writing samples to the ringbuffer, synchronisation, clipping and flushing.
 *
 * Last reviewed on 2006-09-27 (0.10.12)
 */

#include <string.h>

#include "gstbaseaudiosink.h"

GST_DEBUG_CATEGORY_STATIC (gst_base_audio_sink_debug);
#define GST_CAT_DEFAULT gst_base_audio_sink_debug

#define GST_BASE_AUDIO_SINK_GET_PRIVATE(obj)  \
   (G_TYPE_INSTANCE_GET_PRIVATE ((obj), GST_TYPE_BASE_AUDIO_SINK, GstBaseAudioSinkPrivate))

struct _GstBaseAudioSinkPrivate
{
  /* upstream latency */
  GstClockTime us_latency;
  /* the clock slaving algorithm in use */
  GstBaseAudioSinkSlaveMethod slave_method;
  /* running average of clock skew */
  GstClockTimeDiff avg_skew;
  /* the number of samples we aligned last time */
  gint64 last_align;

  gboolean sync_latency;

  GstClockTime eos_time;

  /* number of microseconds we alow timestamps or clock slaving to drift
   * before resyncing */
  guint64 drift_tolerance;
};

/* BaseAudioSink signals and args */
enum
{
  /* FILL ME */
  LAST_SIGNAL
};

/* FIXME: 0.11, store the buffer_time and latency_time in nanoseconds */
#define DEFAULT_BUFFER_TIME     ((200 * GST_MSECOND) / GST_USECOND)
#define DEFAULT_LATENCY_TIME    ((10 * GST_MSECOND) / GST_USECOND)
#define DEFAULT_PROVIDE_CLOCK   TRUE
#define DEFAULT_SLAVE_METHOD    GST_BASE_AUDIO_SINK_SLAVE_SKEW

/* FIXME, enable pull mode when clock slaving and trick modes are figured out */
#define DEFAULT_CAN_ACTIVATE_PULL FALSE

/* when timestamps or clock slaving drift for more than 40ms we resync. This is
 * a reasonable default */
#define DEFAULT_DRIFT_TOLERANCE   ((40 * GST_MSECOND) / GST_USECOND)

enum
{
  PROP_0,

  PROP_BUFFER_TIME,
  PROP_LATENCY_TIME,
  PROP_PROVIDE_CLOCK,
  PROP_SLAVE_METHOD,
  PROP_CAN_ACTIVATE_PULL,
  PROP_DRIFT_TOLERANCE,

  PROP_LAST
};

GType
gst_base_audio_sink_slave_method_get_type (void)
{
  static volatile gsize slave_method_type = 0;
  static const GEnumValue slave_method[] = {
    {GST_BASE_AUDIO_SINK_SLAVE_RESAMPLE, "GST_BASE_AUDIO_SINK_SLAVE_RESAMPLE",
        "resample"},
    {GST_BASE_AUDIO_SINK_SLAVE_SKEW, "GST_BASE_AUDIO_SINK_SLAVE_SKEW", "skew"},
    {GST_BASE_AUDIO_SINK_SLAVE_NONE, "GST_BASE_AUDIO_SINK_SLAVE_NONE", "none"},
    {0, NULL, NULL},
  };

  if (g_once_init_enter (&slave_method_type)) {
    GType tmp =
        g_enum_register_static ("GstBaseAudioSinkSlaveMethod", slave_method);
    g_once_init_leave (&slave_method_type, tmp);
  }

  return (GType) slave_method_type;
}


#define _do_init \
    GST_DEBUG_CATEGORY_INIT (gst_base_audio_sink_debug, "baseaudiosink", 0, "baseaudiosink element");
#define gst_base_audio_sink_parent_class parent_class
G_DEFINE_TYPE_WITH_CODE (GstBaseAudioSink, gst_base_audio_sink,
    GST_TYPE_BASE_SINK, _do_init);

static void gst_base_audio_sink_dispose (GObject * object);

static void gst_base_audio_sink_set_property (GObject * object, guint prop_id,
    const GValue * value, GParamSpec * pspec);
static void gst_base_audio_sink_get_property (GObject * object, guint prop_id,
    GValue * value, GParamSpec * pspec);

#if 0
static GstStateChangeReturn gst_base_audio_sink_async_play (GstBaseSink *
    basesink);
#endif
static GstStateChangeReturn gst_base_audio_sink_change_state (GstElement *
    element, GstStateChange transition);
static gboolean gst_base_audio_sink_activate_pull (GstBaseSink * basesink,
    gboolean active);
static gboolean gst_base_audio_sink_query (GstElement * element, GstQuery **
    query);

static GstClock *gst_base_audio_sink_provide_clock (GstElement * elem);
static GstClockTime gst_base_audio_sink_get_time (GstClock * clock,
    GstBaseAudioSink * sink);
static void gst_base_audio_sink_callback (GstRingBuffer * rbuf, guint8 * data,
    guint len, gpointer user_data);

static GstFlowReturn gst_base_audio_sink_preroll (GstBaseSink * bsink,
    GstBuffer * buffer);
static GstFlowReturn gst_base_audio_sink_render (GstBaseSink * bsink,
    GstBuffer * buffer);
static gboolean gst_base_audio_sink_event (GstBaseSink * bsink,
    GstEvent * event);
static void gst_base_audio_sink_get_times (GstBaseSink * bsink,
    GstBuffer * buffer, GstClockTime * start, GstClockTime * end);
static gboolean gst_base_audio_sink_setcaps (GstBaseSink * bsink,
    GstCaps * caps);
static void gst_base_audio_sink_fixate (GstBaseSink * bsink, GstCaps * caps);

static gboolean gst_base_audio_sink_query_pad (GstPad * pad, GstQuery ** query);


/* static guint gst_base_audio_sink_signals[LAST_SIGNAL] = { 0 }; */

static void
gst_base_audio_sink_class_init (GstBaseAudioSinkClass * klass)
{
  GObjectClass *gobject_class;
  GstElementClass *gstelement_class;
  GstBaseSinkClass *gstbasesink_class;

  gobject_class = (GObjectClass *) klass;
  gstelement_class = (GstElementClass *) klass;
  gstbasesink_class = (GstBaseSinkClass *) klass;

  g_type_class_add_private (klass, sizeof (GstBaseAudioSinkPrivate));

  gobject_class->set_property = gst_base_audio_sink_set_property;
  gobject_class->get_property = gst_base_audio_sink_get_property;
  gobject_class->dispose = gst_base_audio_sink_dispose;

  g_object_class_install_property (gobject_class, PROP_BUFFER_TIME,
      g_param_spec_int64 ("buffer-time", "Buffer Time",
          "Size of audio buffer in microseconds", 1,
          G_MAXINT64, DEFAULT_BUFFER_TIME,
          G_PARAM_READWRITE | G_PARAM_STATIC_STRINGS));

  g_object_class_install_property (gobject_class, PROP_LATENCY_TIME,
      g_param_spec_int64 ("latency-time", "Latency Time",
          "Audio latency in microseconds", 1,
          G_MAXINT64, DEFAULT_LATENCY_TIME,
          G_PARAM_READWRITE | G_PARAM_STATIC_STRINGS));

  g_object_class_install_property (gobject_class, PROP_PROVIDE_CLOCK,
      g_param_spec_boolean ("provide-clock", "Provide Clock",
          "Provide a clock to be used as the global pipeline clock",
          DEFAULT_PROVIDE_CLOCK, G_PARAM_READWRITE | G_PARAM_STATIC_STRINGS));

  g_object_class_install_property (gobject_class, PROP_SLAVE_METHOD,
      g_param_spec_enum ("slave-method", "Slave Method",
          "Algorithm to use to match the rate of the masterclock",
          GST_TYPE_BASE_AUDIO_SINK_SLAVE_METHOD, DEFAULT_SLAVE_METHOD,
          G_PARAM_READWRITE | G_PARAM_STATIC_STRINGS));

  g_object_class_install_property (gobject_class, PROP_CAN_ACTIVATE_PULL,
      g_param_spec_boolean ("can-activate-pull", "Allow Pull Scheduling",
          "Allow pull-based scheduling", DEFAULT_CAN_ACTIVATE_PULL,
          G_PARAM_READWRITE | G_PARAM_STATIC_STRINGS));
  /**
   * GstBaseAudioSink:drift-tolerance
   *
   * Controls the amount of time in milliseconds that timestamps or clocks are allowed
   * to drift before resynchronisation happens.
   *
   * Since: 0.10.26
   */
  g_object_class_install_property (gobject_class, PROP_DRIFT_TOLERANCE,
      g_param_spec_int64 ("drift-tolerance", "Drift Tolerance",
          "Tolerance for timestamp and clock drift in microseconds", 1,
          G_MAXINT64, DEFAULT_DRIFT_TOLERANCE,
          G_PARAM_READWRITE | G_PARAM_STATIC_STRINGS));

  gstelement_class->change_state =
      GST_DEBUG_FUNCPTR (gst_base_audio_sink_change_state);
  gstelement_class->provide_clock =
      GST_DEBUG_FUNCPTR (gst_base_audio_sink_provide_clock);
  gstelement_class->query = GST_DEBUG_FUNCPTR (gst_base_audio_sink_query);

  gstbasesink_class->event = GST_DEBUG_FUNCPTR (gst_base_audio_sink_event);
  gstbasesink_class->preroll = GST_DEBUG_FUNCPTR (gst_base_audio_sink_preroll);
  gstbasesink_class->render = GST_DEBUG_FUNCPTR (gst_base_audio_sink_render);
  gstbasesink_class->get_times =
      GST_DEBUG_FUNCPTR (gst_base_audio_sink_get_times);
  gstbasesink_class->set_caps = GST_DEBUG_FUNCPTR (gst_base_audio_sink_setcaps);
  gstbasesink_class->fixate = GST_DEBUG_FUNCPTR (gst_base_audio_sink_fixate);
#if 0
  gstbasesink_class->async_play =
      GST_DEBUG_FUNCPTR (gst_base_audio_sink_async_play);
#endif
  gstbasesink_class->activate_pull =
      GST_DEBUG_FUNCPTR (gst_base_audio_sink_activate_pull);

  /* ref class from a thread-safe context to work around missing bit of
   * thread-safety in GObject */
  g_type_class_ref (GST_TYPE_AUDIO_CLOCK);
  g_type_class_ref (GST_TYPE_RING_BUFFER);

}

static void
gst_base_audio_sink_init (GstBaseAudioSink * baseaudiosink)
{
  GstBaseSink *basesink;

  baseaudiosink->priv = GST_BASE_AUDIO_SINK_GET_PRIVATE (baseaudiosink);

  baseaudiosink->buffer_time = DEFAULT_BUFFER_TIME;
  baseaudiosink->latency_time = DEFAULT_LATENCY_TIME;
  baseaudiosink->provide_clock = DEFAULT_PROVIDE_CLOCK;
  baseaudiosink->priv->slave_method = DEFAULT_SLAVE_METHOD;
  baseaudiosink->priv->drift_tolerance = DEFAULT_DRIFT_TOLERANCE;

  baseaudiosink->provided_clock = gst_audio_clock_new ("GstAudioSinkClock",
      (GstAudioClockGetTimeFunc) gst_base_audio_sink_get_time, baseaudiosink);

  basesink = GST_BASE_SINK_CAST (baseaudiosink);
  basesink->can_activate_push = TRUE;
  basesink->can_activate_pull = DEFAULT_CAN_ACTIVATE_PULL;

  gst_base_sink_set_last_buffer_enabled (basesink, FALSE);

  /* install some custom pad_query functions */
  gst_pad_set_query_function (GST_BASE_SINK_PAD (baseaudiosink),
      GST_DEBUG_FUNCPTR (gst_base_audio_sink_query_pad));
}

static void
gst_base_audio_sink_dispose (GObject * object)
{
  GstBaseAudioSink *sink;

  sink = GST_BASE_AUDIO_SINK (object);

  if (sink->provided_clock) {
    gst_audio_clock_invalidate (sink->provided_clock);
    gst_object_unref (sink->provided_clock);
    sink->provided_clock = NULL;
  }

  if (sink->ringbuffer) {
    gst_object_unparent (GST_OBJECT_CAST (sink->ringbuffer));
    sink->ringbuffer = NULL;
  }

  G_OBJECT_CLASS (parent_class)->dispose (object);
}


static GstClock *
gst_base_audio_sink_provide_clock (GstElement * elem)
{
  GstBaseAudioSink *sink;
  GstClock *clock;

  sink = GST_BASE_AUDIO_SINK (elem);

  /* we have no ringbuffer (must be NULL state) */
  if (sink->ringbuffer == NULL)
    goto wrong_state;

  if (!gst_ring_buffer_is_acquired (sink->ringbuffer))
    goto wrong_state;

  GST_OBJECT_LOCK (sink);
  if (!sink->provide_clock)
    goto clock_disabled;

  clock = GST_CLOCK_CAST (gst_object_ref (sink->provided_clock));
  GST_OBJECT_UNLOCK (sink);

  return clock;

  /* ERRORS */
wrong_state:
  {
    GST_DEBUG_OBJECT (sink, "ringbuffer not acquired");
    return NULL;
  }
clock_disabled:
  {
    GST_DEBUG_OBJECT (sink, "clock provide disabled");
    GST_OBJECT_UNLOCK (sink);
    return NULL;
  }
}

static gboolean
gst_base_audio_sink_query_pad (GstPad * pad, GstQuery ** query)
{
  gboolean res = FALSE;
  GstBaseAudioSink *basesink;

  basesink = GST_BASE_AUDIO_SINK (gst_pad_get_parent (pad));

  switch (GST_QUERY_TYPE (*query)) {
    case GST_QUERY_CONVERT:
    {
      GstFormat src_fmt, dest_fmt;
      gint64 src_val, dest_val;

      GST_LOG_OBJECT (pad, "query convert");

      if (basesink->ringbuffer) {
        gst_query_parse_convert (*query, &src_fmt, &src_val, &dest_fmt, NULL);
        res = gst_ring_buffer_convert (basesink->ringbuffer, src_fmt, src_val,
            dest_fmt, &dest_val);
        if (res) {
          gst_query_set_convert (*query, src_fmt, src_val, dest_fmt, dest_val);
        }
      }
      break;
    }
    default:
      break;
  }

  gst_object_unref (basesink);

  return res;
}

static gboolean
gst_base_audio_sink_query (GstElement * element, GstQuery ** query)
{
  gboolean res = FALSE;
  GstBaseAudioSink *basesink;

  basesink = GST_BASE_AUDIO_SINK (element);

  switch (GST_QUERY_TYPE (*query)) {
    case GST_QUERY_LATENCY:
    {
      gboolean live, us_live;
      GstClockTime min_l, max_l;

      GST_DEBUG_OBJECT (basesink, "latency query");

      /* ask parent first, it will do an upstream query for us. */
      if ((res =
              gst_base_sink_query_latency (GST_BASE_SINK_CAST (basesink), &live,
                  &us_live, &min_l, &max_l))) {
        GstClockTime min_latency, max_latency;

        /* we and upstream are both live, adjust the min_latency */
        if (live && us_live) {
          GstRingBufferSpec *spec;

          GST_OBJECT_LOCK (basesink);
          if (!basesink->ringbuffer || !basesink->ringbuffer->spec.rate) {
            GST_OBJECT_UNLOCK (basesink);

            GST_DEBUG_OBJECT (basesink,
                "we are not yet negotiated, can't report latency yet");
            res = FALSE;
            goto done;
          }
          spec = &basesink->ringbuffer->spec;

          basesink->priv->us_latency = min_l;

          min_latency =
              gst_util_uint64_scale_int (spec->seglatency * spec->segsize,
              GST_SECOND, spec->rate * spec->bytes_per_sample);
          GST_OBJECT_UNLOCK (basesink);

          /* we cannot go lower than the buffer size and the min peer latency */
          min_latency = min_latency + min_l;
          /* the max latency is the max of the peer, we can delay an infinite
           * amount of time. */
          max_latency = min_latency + (max_l == -1 ? 0 : max_l);

          GST_DEBUG_OBJECT (basesink,
              "peer min %" GST_TIME_FORMAT ", our min latency: %"
              GST_TIME_FORMAT, GST_TIME_ARGS (min_l),
              GST_TIME_ARGS (min_latency));
        } else {
          GST_DEBUG_OBJECT (basesink,
              "peer or we are not live, don't care about latency");
          min_latency = min_l;
          max_latency = max_l;
        }
        gst_query_set_latency (*query, live, min_latency, max_latency);
      }
      break;
    }
    case GST_QUERY_CONVERT:
    {
      GstFormat src_fmt, dest_fmt;
      gint64 src_val, dest_val;

      GST_LOG_OBJECT (basesink, "query convert");

      if (basesink->ringbuffer) {
        gst_query_parse_convert (*query, &src_fmt, &src_val, &dest_fmt, NULL);
        res = gst_ring_buffer_convert (basesink->ringbuffer, src_fmt, src_val,
            dest_fmt, &dest_val);
        if (res) {
          gst_query_set_convert (*query, src_fmt, src_val, dest_fmt, dest_val);
        }
      }
      break;
    }
    default:
      res = GST_ELEMENT_CLASS (parent_class)->query (element, query);
      break;
  }

done:
  return res;
}


static GstClockTime
gst_base_audio_sink_get_time (GstClock * clock, GstBaseAudioSink * sink)
{
  guint64 raw, samples;
  guint delay;
  GstClockTime result;

  if (sink->ringbuffer == NULL || sink->ringbuffer->spec.rate == 0)
    return GST_CLOCK_TIME_NONE;

  /* our processed samples are always increasing */
  raw = samples = gst_ring_buffer_samples_done (sink->ringbuffer);

  /* the number of samples not yet processed, this is still queued in the
   * device (not played for playback). */
  delay = gst_ring_buffer_delay (sink->ringbuffer);

  if (G_LIKELY (samples >= delay))
    samples -= delay;
  else
    samples = 0;

  result = gst_util_uint64_scale_int (samples, GST_SECOND,
      sink->ringbuffer->spec.rate);

  GST_DEBUG_OBJECT (sink,
      "processed samples: raw %" G_GUINT64_FORMAT ", delay %u, real %"
      G_GUINT64_FORMAT ", time %" GST_TIME_FORMAT,
      raw, delay, samples, GST_TIME_ARGS (result));

  return result;
}

/**
 * gst_base_audio_sink_set_provide_clock:
 * @sink: a #GstBaseAudioSink
 * @provide: new state
 *
 * Controls whether @sink will provide a clock or not. If @provide is %TRUE,
 * gst_element_provide_clock() will return a clock that reflects the datarate
 * of @sink. If @provide is %FALSE, gst_element_provide_clock() will return NULL.
 *
 * Since: 0.10.16
 */
void
gst_base_audio_sink_set_provide_clock (GstBaseAudioSink * sink,
    gboolean provide)
{
  g_return_if_fail (GST_IS_BASE_AUDIO_SINK (sink));

  GST_OBJECT_LOCK (sink);
  sink->provide_clock = provide;
  GST_OBJECT_UNLOCK (sink);
}

/**
 * gst_base_audio_sink_get_provide_clock:
 * @sink: a #GstBaseAudioSink
 *
 * Queries whether @sink will provide a clock or not. See also
 * gst_base_audio_sink_set_provide_clock.
 *
 * Returns: %TRUE if @sink will provide a clock.
 *
 * Since: 0.10.16
 */
gboolean
gst_base_audio_sink_get_provide_clock (GstBaseAudioSink * sink)
{
  gboolean result;

  g_return_val_if_fail (GST_IS_BASE_AUDIO_SINK (sink), FALSE);

  GST_OBJECT_LOCK (sink);
  result = sink->provide_clock;
  GST_OBJECT_UNLOCK (sink);

  return result;
}

/**
 * gst_base_audio_sink_set_slave_method:
 * @sink: a #GstBaseAudioSink
 * @method: the new slave method
 *
 * Controls how clock slaving will be performed in @sink.
 *
 * Since: 0.10.16
 */
void
gst_base_audio_sink_set_slave_method (GstBaseAudioSink * sink,
    GstBaseAudioSinkSlaveMethod method)
{
  g_return_if_fail (GST_IS_BASE_AUDIO_SINK (sink));

  GST_OBJECT_LOCK (sink);
  sink->priv->slave_method = method;
  GST_OBJECT_UNLOCK (sink);
}

/**
 * gst_base_audio_sink_get_slave_method:
 * @sink: a #GstBaseAudioSink
 *
 * Get the current slave method used by @sink.
 *
 * Returns: The current slave method used by @sink.
 *
 * Since: 0.10.16
 */
GstBaseAudioSinkSlaveMethod
gst_base_audio_sink_get_slave_method (GstBaseAudioSink * sink)
{
  GstBaseAudioSinkSlaveMethod result;

  g_return_val_if_fail (GST_IS_BASE_AUDIO_SINK (sink), -1);

  GST_OBJECT_LOCK (sink);
  result = sink->priv->slave_method;
  GST_OBJECT_UNLOCK (sink);

  return result;
}


/**
 * gst_base_audio_sink_set_drift_tolerance:
 * @sink: a #GstBaseAudioSink
 * @drift_tolerance: the new drift tolerance in microseconds
 *
 * Controls the sink's drift tolerance.
 *
 * Since: 0.10.31
 */
void
gst_base_audio_sink_set_drift_tolerance (GstBaseAudioSink * sink,
    gint64 drift_tolerance)
{
  g_return_if_fail (GST_IS_BASE_AUDIO_SINK (sink));

  GST_OBJECT_LOCK (sink);
  sink->priv->drift_tolerance = drift_tolerance;
  GST_OBJECT_UNLOCK (sink);
}

/**
 * gst_base_audio_sink_get_drift_tolerance
 * @sink: a #GstBaseAudioSink
 *
 * Get the current drift tolerance, in microseconds, used by @sink.
 *
 * Returns: The current drift tolerance used by @sink.
 *
 * Since: 0.10.31
 */
gint64
gst_base_audio_sink_get_drift_tolerance (GstBaseAudioSink * sink)
{
  gint64 result;

  g_return_val_if_fail (GST_IS_BASE_AUDIO_SINK (sink), -1);

  GST_OBJECT_LOCK (sink);
  result = sink->priv->drift_tolerance;
  GST_OBJECT_UNLOCK (sink);

  return result;
}

static void
gst_base_audio_sink_set_property (GObject * object, guint prop_id,
    const GValue * value, GParamSpec * pspec)
{
  GstBaseAudioSink *sink;

  sink = GST_BASE_AUDIO_SINK (object);

  switch (prop_id) {
    case PROP_BUFFER_TIME:
      sink->buffer_time = g_value_get_int64 (value);
      break;
    case PROP_LATENCY_TIME:
      sink->latency_time = g_value_get_int64 (value);
      break;
    case PROP_PROVIDE_CLOCK:
      gst_base_audio_sink_set_provide_clock (sink, g_value_get_boolean (value));
      break;
    case PROP_SLAVE_METHOD:
      gst_base_audio_sink_set_slave_method (sink, g_value_get_enum (value));
      break;
    case PROP_CAN_ACTIVATE_PULL:
      GST_BASE_SINK (sink)->can_activate_pull = g_value_get_boolean (value);
      break;
    case PROP_DRIFT_TOLERANCE:
      gst_base_audio_sink_set_drift_tolerance (sink, g_value_get_int64 (value));
      break;
    default:
      G_OBJECT_WARN_INVALID_PROPERTY_ID (object, prop_id, pspec);
      break;
  }
}

static void
gst_base_audio_sink_get_property (GObject * object, guint prop_id,
    GValue * value, GParamSpec * pspec)
{
  GstBaseAudioSink *sink;

  sink = GST_BASE_AUDIO_SINK (object);

  switch (prop_id) {
    case PROP_BUFFER_TIME:
      g_value_set_int64 (value, sink->buffer_time);
      break;
    case PROP_LATENCY_TIME:
      g_value_set_int64 (value, sink->latency_time);
      break;
    case PROP_PROVIDE_CLOCK:
      g_value_set_boolean (value, gst_base_audio_sink_get_provide_clock (sink));
      break;
    case PROP_SLAVE_METHOD:
      g_value_set_enum (value, gst_base_audio_sink_get_slave_method (sink));
      break;
    case PROP_CAN_ACTIVATE_PULL:
      g_value_set_boolean (value, GST_BASE_SINK (sink)->can_activate_pull);
      break;
    case PROP_DRIFT_TOLERANCE:
      g_value_set_int64 (value, gst_base_audio_sink_get_drift_tolerance (sink));
      break;
    default:
      G_OBJECT_WARN_INVALID_PROPERTY_ID (object, prop_id, pspec);
      break;
  }
}

static gboolean
gst_base_audio_sink_setcaps (GstBaseSink * bsink, GstCaps * caps)
{
  GstBaseAudioSink *sink = GST_BASE_AUDIO_SINK (bsink);
  GstRingBufferSpec *spec;
  GstClockTime now;

  if (!sink->ringbuffer)
    return FALSE;

  spec = &sink->ringbuffer->spec;

  GST_DEBUG_OBJECT (sink, "release old ringbuffer");

  /* get current time, updates the last_time. When the subclass has a clock that
   * restarts from 0 when a new format is negotiated, it will call
   * gst_audio_clock_reset() which will use this last_time to create an offset
   * so that time from the clock keeps on increasing monotonically. */
  now = gst_clock_get_time (sink->provided_clock);

  GST_DEBUG_OBJECT (sink, "time was %" GST_TIME_FORMAT, GST_TIME_ARGS (now));

  /* release old ringbuffer */
  gst_ring_buffer_pause (sink->ringbuffer);
  gst_ring_buffer_activate (sink->ringbuffer, FALSE);
  gst_ring_buffer_release (sink->ringbuffer);

  GST_DEBUG_OBJECT (sink, "parse caps");

  spec->buffer_time = sink->buffer_time;
  spec->latency_time = sink->latency_time;

  /* parse new caps */
  if (!gst_ring_buffer_parse_caps (spec, caps))
    goto parse_error;

  gst_ring_buffer_debug_spec_buff (spec);

  GST_DEBUG_OBJECT (sink, "acquire ringbuffer");
  if (!gst_ring_buffer_acquire (sink->ringbuffer, spec))
    goto acquire_error;

  if (bsink->pad_mode == GST_ACTIVATE_PUSH) {
    GST_DEBUG_OBJECT (sink, "activate ringbuffer");
    gst_ring_buffer_activate (sink->ringbuffer, TRUE);
  }

  /* calculate actual latency and buffer times.
   * FIXME: In 0.11, store the latency_time internally in ns */
  spec->latency_time = gst_util_uint64_scale (spec->segsize,
      (GST_SECOND / GST_USECOND), spec->rate * spec->bytes_per_sample);

  spec->buffer_time = spec->segtotal * spec->latency_time;

  gst_ring_buffer_debug_spec_buff (spec);

  return TRUE;

  /* ERRORS */
parse_error:
  {
    GST_DEBUG_OBJECT (sink, "could not parse caps");
    GST_ELEMENT_ERROR (sink, STREAM, FORMAT,
        (NULL), ("cannot parse audio format."));
    return FALSE;
  }
acquire_error:
  {
    GST_DEBUG_OBJECT (sink, "could not acquire ringbuffer");
    return FALSE;
  }
}

static void
gst_base_audio_sink_fixate (GstBaseSink * bsink, GstCaps * caps)
{
  GstStructure *s;
  gint width, depth;

  s = gst_caps_get_structure (caps, 0);

  /* fields for all formats */
  gst_structure_fixate_field_nearest_int (s, "rate", 44100);
  gst_structure_fixate_field_nearest_int (s, "channels", 2);
  gst_structure_fixate_field_nearest_int (s, "width", 16);

  /* fields for int */
  if (gst_structure_has_field (s, "depth")) {
    gst_structure_get_int (s, "width", &width);
    /* round width to nearest multiple of 8 for the depth */
    depth = GST_ROUND_UP_8 (width);
    gst_structure_fixate_field_nearest_int (s, "depth", depth);
  }
  if (gst_structure_has_field (s, "signed"))
    gst_structure_fixate_field_boolean (s, "signed", TRUE);
  if (gst_structure_has_field (s, "endianness"))
    gst_structure_fixate_field_nearest_int (s, "endianness", G_BYTE_ORDER);
}

static void
gst_base_audio_sink_get_times (GstBaseSink * bsink, GstBuffer * buffer,
    GstClockTime * start, GstClockTime * end)
{
  /* our clock sync is a bit too much for the base class to handle so
   * we implement it ourselves. */
  *start = GST_CLOCK_TIME_NONE;
  *end = GST_CLOCK_TIME_NONE;
}

/* This waits for the drain to happen and can be canceled */
static gboolean
gst_base_audio_sink_drain (GstBaseAudioSink * sink)
{
  if (!sink->ringbuffer)
    return TRUE;
  if (!sink->ringbuffer->spec.rate)
    return TRUE;

  /* if PLAYING is interrupted,
   * arrange to have clock running when going to PLAYING again */
  g_atomic_int_set (&sink->abidata.ABI.eos_rendering, 1);

  /* need to start playback before we can drain, but only when
   * we have successfully negotiated a format and thus acquired the
   * ringbuffer. */
  if (gst_ring_buffer_is_acquired (sink->ringbuffer))
    gst_ring_buffer_start (sink->ringbuffer);

  if (sink->priv->eos_time != -1) {
    GST_DEBUG_OBJECT (sink,
        "last sample time %" GST_TIME_FORMAT,
        GST_TIME_ARGS (sink->priv->eos_time));

    /* wait for the EOS time to be reached, this is the time when the last
     * sample is played. */
    gst_base_sink_wait_eos (GST_BASE_SINK (sink), sink->priv->eos_time, NULL);

    GST_DEBUG_OBJECT (sink, "drained audio");
  }
  g_atomic_int_set (&sink->abidata.ABI.eos_rendering, 0);
  return TRUE;
}

static gboolean
gst_base_audio_sink_event (GstBaseSink * bsink, GstEvent * event)
{
  GstBaseAudioSink *sink = GST_BASE_AUDIO_SINK (bsink);

  switch (GST_EVENT_TYPE (event)) {
    case GST_EVENT_FLUSH_START:
      if (sink->ringbuffer)
        gst_ring_buffer_set_flushing (sink->ringbuffer, TRUE);
      break;
    case GST_EVENT_FLUSH_STOP:
      /* always resync on sample after a flush */
      sink->priv->avg_skew = -1;
      sink->next_sample = -1;
      sink->priv->eos_time = -1;
      if (sink->ringbuffer)
        gst_ring_buffer_set_flushing (sink->ringbuffer, FALSE);
      break;
    case GST_EVENT_EOS:
      /* now wait till we played everything */
      gst_base_audio_sink_drain (sink);
      break;
    default:
      break;
  }
  return TRUE;
}

static GstFlowReturn
gst_base_audio_sink_preroll (GstBaseSink * bsink, GstBuffer * buffer)
{
  GstBaseAudioSink *sink = GST_BASE_AUDIO_SINK (bsink);

  if (!gst_ring_buffer_is_acquired (sink->ringbuffer))
    goto wrong_state;

  /* we don't really do anything when prerolling. We could make a
   * property to play this buffer to have some sort of scrubbing
   * support. */
  return GST_FLOW_OK;

wrong_state:
  {
    GST_DEBUG_OBJECT (sink, "ringbuffer in wrong state");
    GST_ELEMENT_ERROR (sink, STREAM, FORMAT, (NULL), ("sink not negotiated."));
    return GST_FLOW_NOT_NEGOTIATED;
  }
}

static guint64
gst_base_audio_sink_get_offset (GstBaseAudioSink * sink)
{
  guint64 sample;
  gint writeseg, segdone, sps;
  gint diff;

  /* assume we can append to the previous sample */
  sample = sink->next_sample;
  /* no previous sample, try to insert at position 0 */
  if (sample == -1)
    sample = 0;

  sps = sink->ringbuffer->samples_per_seg;

  /* figure out the segment and the offset inside the segment where
   * the sample should be written. */
  writeseg = sample / sps;

  /* get the currently processed segment */
  segdone = g_atomic_int_get (&sink->ringbuffer->segdone)
      - sink->ringbuffer->segbase;

  /* see how far away it is from the write segment */
  diff = writeseg - segdone;
  if (diff < 0) {
    /* sample would be dropped, position to next playable position */
    sample = (segdone + 1) * sps;
  }

  return sample;
}

static GstClockTime
clock_convert_external (GstClockTime external, GstClockTime cinternal,
    GstClockTime cexternal, GstClockTime crate_num, GstClockTime crate_denom)
{
  /* adjust for rate and speed */
  if (external >= cexternal) {
    external =
        gst_util_uint64_scale (external - cexternal, crate_denom, crate_num);
    external += cinternal;
  } else {
    external =
        gst_util_uint64_scale (cexternal - external, crate_denom, crate_num);
    if (cinternal > external)
      external = cinternal - external;
    else
      external = 0;
  }
  return external;
}

/* algorithm to calculate sample positions that will result in resampling to
 * match the clock rate of the master */
static void
gst_base_audio_sink_resample_slaving (GstBaseAudioSink * sink,
    GstClockTime render_start, GstClockTime render_stop,
    GstClockTime * srender_start, GstClockTime * srender_stop)
{
  GstClockTime cinternal, cexternal;
  GstClockTime crate_num, crate_denom;

  /* FIXME, we can sample and add observations here or use the timeouts on the
   * clock. No idea which one is better or more stable. The timeout seems more
   * arbitrary but this one seems more demanding and does not work when there is
   * no data comming in to the sink. */
#if 0
  GstClockTime etime, itime;
  gdouble r_squared;

  /* sample clocks and figure out clock skew */
  etime = gst_clock_get_time (GST_ELEMENT_CLOCK (sink));
  itime = gst_audio_clock_get_time (sink->provided_clock);

  /* add new observation */
  gst_clock_add_observation (sink->provided_clock, itime, etime, &r_squared);
#endif

  /* get calibration parameters to compensate for speed and offset differences
   * when we are slaved */
  gst_clock_get_calibration (sink->provided_clock, &cinternal, &cexternal,
      &crate_num, &crate_denom);

  GST_DEBUG_OBJECT (sink, "internal %" GST_TIME_FORMAT " external %"
      GST_TIME_FORMAT " %" G_GUINT64_FORMAT "/%" G_GUINT64_FORMAT " = %f",
      GST_TIME_ARGS (cinternal), GST_TIME_ARGS (cexternal), crate_num,
      crate_denom, gst_guint64_to_gdouble (crate_num) /
      gst_guint64_to_gdouble (crate_denom));

  if (crate_num == 0)
    crate_denom = crate_num = 1;

  /* bring external time to internal time */
  render_start = clock_convert_external (render_start, cinternal, cexternal,
      crate_num, crate_denom);
  render_stop = clock_convert_external (render_stop, cinternal, cexternal,
      crate_num, crate_denom);

  GST_DEBUG_OBJECT (sink,
      "after slaving: start %" GST_TIME_FORMAT " - stop %" GST_TIME_FORMAT,
      GST_TIME_ARGS (render_start), GST_TIME_ARGS (render_stop));

  *srender_start = render_start;
  *srender_stop = render_stop;
}

/* algorithm to calculate sample positions that will result in changing the
 * playout pointer to match the clock rate of the master */
static void
gst_base_audio_sink_skew_slaving (GstBaseAudioSink * sink,
    GstClockTime render_start, GstClockTime render_stop,
    GstClockTime * srender_start, GstClockTime * srender_stop)
{
  GstClockTime cinternal, cexternal, crate_num, crate_denom;
  GstClockTime etime, itime;
  GstClockTimeDiff skew, mdrift, mdrift2;
  gint driftsamples;
  gint64 last_align;

  /* get calibration parameters to compensate for offsets */
  gst_clock_get_calibration (sink->provided_clock, &cinternal, &cexternal,
      &crate_num, &crate_denom);

  /* sample clocks and figure out clock skew */
  etime = gst_clock_get_time (GST_ELEMENT_CLOCK (sink));
  itime = gst_audio_clock_get_time (sink->provided_clock);
  itime = gst_audio_clock_adjust (sink->provided_clock, itime);

  GST_DEBUG_OBJECT (sink,
      "internal %" GST_TIME_FORMAT " external %" GST_TIME_FORMAT
      " cinternal %" GST_TIME_FORMAT " cexternal %" GST_TIME_FORMAT,
      GST_TIME_ARGS (itime), GST_TIME_ARGS (etime),
      GST_TIME_ARGS (cinternal), GST_TIME_ARGS (cexternal));

  /* make sure we never go below 0 */
  etime = etime > cexternal ? etime - cexternal : 0;
  itime = itime > cinternal ? itime - cinternal : 0;

  /* do itime - etime.
   * positive value means external clock goes slower
   * negative value means external clock goes faster */
  skew = GST_CLOCK_DIFF (etime, itime);
  if (sink->priv->avg_skew == -1) {
    /* first observation */
    sink->priv->avg_skew = skew;
  } else {
    /* next observations use a moving average */
    sink->priv->avg_skew = (31 * sink->priv->avg_skew + skew) / 32;
  }

  GST_DEBUG_OBJECT (sink, "internal %" GST_TIME_FORMAT " external %"
      GST_TIME_FORMAT " skew %" G_GINT64_FORMAT " avg %" G_GINT64_FORMAT,
      GST_TIME_ARGS (itime), GST_TIME_ARGS (etime), skew, sink->priv->avg_skew);

  /* the max drift we allow */
  mdrift = sink->priv->drift_tolerance * 1000;
  mdrift2 = mdrift / 2;

  /* adjust playout pointer based on skew */
  if (sink->priv->avg_skew > mdrift2) {
    /* master is running slower, move internal time forward */
    GST_WARNING_OBJECT (sink,
        "correct clock skew %" G_GINT64_FORMAT " > %" G_GINT64_FORMAT,
        sink->priv->avg_skew, mdrift2);
    cexternal = cexternal > mdrift ? cexternal - mdrift : 0;
    sink->priv->avg_skew -= mdrift;

    driftsamples = (sink->ringbuffer->spec.rate * mdrift) / GST_SECOND;
    last_align = sink->priv->last_align;

    /* if we were aligning in the wrong direction or we aligned more than what we
     * will correct, resync */
    if (last_align < 0 || last_align > driftsamples)
      sink->next_sample = -1;

    GST_DEBUG_OBJECT (sink,
        "last_align %" G_GINT64_FORMAT " driftsamples %u, next %"
        G_GUINT64_FORMAT, last_align, driftsamples, sink->next_sample);

    gst_clock_set_calibration (sink->provided_clock, cinternal, cexternal,
        crate_num, crate_denom);
  } else if (sink->priv->avg_skew < -mdrift2) {
    /* master is running faster, move external time forwards */
    GST_WARNING_OBJECT (sink,
        "correct clock skew %" G_GINT64_FORMAT " < %" G_GINT64_FORMAT,
        sink->priv->avg_skew, -mdrift2);
    cexternal += mdrift;
    sink->priv->avg_skew += mdrift;

    driftsamples = (sink->ringbuffer->spec.rate * mdrift) / GST_SECOND;
    last_align = sink->priv->last_align;

    /* if we were aligning in the wrong direction or we aligned more than what we
     * will correct, resync */
    if (last_align > 0 || -last_align > driftsamples)
      sink->next_sample = -1;

    GST_DEBUG_OBJECT (sink,
        "last_align %" G_GINT64_FORMAT " driftsamples %u, next %"
        G_GUINT64_FORMAT, last_align, driftsamples, sink->next_sample);

    gst_clock_set_calibration (sink->provided_clock, cinternal, cexternal,
        crate_num, crate_denom);
  }

  /* convert, ignoring speed */
  render_start = clock_convert_external (render_start, cinternal, cexternal,
      crate_num, crate_denom);
  render_stop = clock_convert_external (render_stop, cinternal, cexternal,
      crate_num, crate_denom);

  *srender_start = render_start;
  *srender_stop = render_stop;
}

/* apply the clock offset but do no slaving otherwise */
static void
gst_base_audio_sink_none_slaving (GstBaseAudioSink * sink,
    GstClockTime render_start, GstClockTime render_stop,
    GstClockTime * srender_start, GstClockTime * srender_stop)
{
  GstClockTime cinternal, cexternal, crate_num, crate_denom;

  /* get calibration parameters to compensate for offsets */
  gst_clock_get_calibration (sink->provided_clock, &cinternal, &cexternal,
      &crate_num, &crate_denom);

  /* convert, ignoring speed */
  render_start = clock_convert_external (render_start, cinternal, cexternal,
      crate_num, crate_denom);
  render_stop = clock_convert_external (render_stop, cinternal, cexternal,
      crate_num, crate_denom);

  *srender_start = render_start;
  *srender_stop = render_stop;
}

/* converts render_start and render_stop to their slaved values */
static void
gst_base_audio_sink_handle_slaving (GstBaseAudioSink * sink,
    GstClockTime render_start, GstClockTime render_stop,
    GstClockTime * srender_start, GstClockTime * srender_stop)
{
  switch (sink->priv->slave_method) {
    case GST_BASE_AUDIO_SINK_SLAVE_RESAMPLE:
      gst_base_audio_sink_resample_slaving (sink, render_start, render_stop,
          srender_start, srender_stop);
      break;
    case GST_BASE_AUDIO_SINK_SLAVE_SKEW:
      gst_base_audio_sink_skew_slaving (sink, render_start, render_stop,
          srender_start, srender_stop);
      break;
    case GST_BASE_AUDIO_SINK_SLAVE_NONE:
      gst_base_audio_sink_none_slaving (sink, render_start, render_stop,
          srender_start, srender_stop);
      break;
    default:
      g_warning ("unknown slaving method %d", sink->priv->slave_method);
      break;
  }
}

/* must be called with LOCK */
static GstFlowReturn
gst_base_audio_sink_sync_latency (GstBaseSink * bsink, GstMiniObject * obj)
{
  GstClock *clock;
  GstClockReturn status;
  GstClockTime time, render_delay;
  GstFlowReturn ret;
  GstBaseAudioSink *sink;
  GstClockTime itime, etime;
  GstClockTime rate_num, rate_denom;
  GstClockTimeDiff jitter;

  sink = GST_BASE_AUDIO_SINK (bsink);

  clock = GST_ELEMENT_CLOCK (sink);
  if (G_UNLIKELY (clock == NULL))
    goto no_clock;

  /* we provided the global clock, don't need to do anything special */
  if (clock == sink->provided_clock)
    goto no_slaving;

  GST_OBJECT_UNLOCK (sink);

  do {
    GST_DEBUG_OBJECT (sink, "checking preroll");

    ret = gst_base_sink_do_preroll (bsink, obj);
    if (ret != GST_FLOW_OK)
      goto flushing;

    GST_OBJECT_LOCK (sink);
    time = sink->priv->us_latency;
    GST_OBJECT_UNLOCK (sink);

    /* Renderdelay is added onto our own latency, and needs
     * to be subtracted as well */
    render_delay = gst_base_sink_get_render_delay (bsink);

    if (G_LIKELY (time > render_delay))
      time -= render_delay;
    else
      time = 0;

    /* preroll done, we can sync since we are in PLAYING now. */
    GST_DEBUG_OBJECT (sink, "possibly waiting for clock to reach %"
        GST_TIME_FORMAT, GST_TIME_ARGS (time));

    /* wait for the clock, this can be interrupted because we got shut down or
     * we PAUSED. */
    status = gst_base_sink_wait_clock (bsink, time, &jitter);

    GST_DEBUG_OBJECT (sink, "clock returned %d %" GST_TIME_FORMAT, status,
        GST_TIME_ARGS (jitter));

    /* invalid time, no clock or sync disabled, just continue then */
    if (status == GST_CLOCK_BADTIME)
      break;

    /* waiting could have been interrupted and we can be flushing now */
    if (G_UNLIKELY (bsink->flushing))
      goto flushing;

    /* retry if we got unscheduled, which means we did not reach the timeout
     * yet. if some other error occures, we continue. */
  } while (status == GST_CLOCK_UNSCHEDULED);

  GST_OBJECT_LOCK (sink);
  GST_DEBUG_OBJECT (sink, "latency synced");

  /* when we prerolled in time, we can accurately set the calibration,
   * our internal clock should exactly have been the latency (== the running
   * time of the external clock) */
  etime = GST_ELEMENT_CAST (sink)->base_time + time;
  itime = gst_audio_clock_get_time (sink->provided_clock);
  itime = gst_audio_clock_adjust (sink->provided_clock, itime);

  if (status == GST_CLOCK_EARLY) {
    /* when we prerolled late, we have to take into account the lateness */
    GST_DEBUG_OBJECT (sink, "late preroll, adding jitter");
    etime += jitter;
  }

  /* start ringbuffer so we can start slaving right away when we need to */
  gst_ring_buffer_start (sink->ringbuffer);

  GST_DEBUG_OBJECT (sink,
      "internal time: %" GST_TIME_FORMAT " external time: %" GST_TIME_FORMAT,
      GST_TIME_ARGS (itime), GST_TIME_ARGS (etime));

  /* copy the original calibrated rate but update the internal and external
   * times. */
  gst_clock_get_calibration (sink->provided_clock, NULL, NULL, &rate_num,
      &rate_denom);
  gst_clock_set_calibration (sink->provided_clock, itime, etime,
      rate_num, rate_denom);

  switch (sink->priv->slave_method) {
    case GST_BASE_AUDIO_SINK_SLAVE_RESAMPLE:
      /* only set as master when we are resampling */
      GST_DEBUG_OBJECT (sink, "Setting clock as master");
      gst_clock_set_master (sink->provided_clock, clock);
      break;
    case GST_BASE_AUDIO_SINK_SLAVE_SKEW:
    case GST_BASE_AUDIO_SINK_SLAVE_NONE:
    default:
      break;
  }

  sink->priv->avg_skew = -1;
  sink->next_sample = -1;
  sink->priv->eos_time = -1;

  return GST_FLOW_OK;

  /* ERRORS */
no_clock:
  {
    GST_DEBUG_OBJECT (sink, "we have no clock");
    return GST_FLOW_OK;
  }
no_slaving:
  {
    GST_DEBUG_OBJECT (sink, "we are not slaved");
    return GST_FLOW_OK;
  }
flushing:
  {
    GST_DEBUG_OBJECT (sink, "we are flushing");
    GST_OBJECT_LOCK (sink);
    return GST_FLOW_WRONG_STATE;
  }
}

static gint64
gst_base_audio_sink_get_alignment (GstBaseAudioSink * sink,
    GstClockTime sample_offset)
{
  GstRingBuffer *ringbuf = sink->ringbuffer;
  gint64 align;
  gint64 diff;
  gint64 maxdrift;
  gint segdone = g_atomic_int_get (&ringbuf->segdone) - ringbuf->segbase;
  gint64 samples_done = segdone * ringbuf->samples_per_seg;
  gint64 headroom = sample_offset - samples_done;
  gboolean allow_align = TRUE;

  /* now try to align the sample to the previous one, first see how big the
   * difference is. */
  if (sample_offset >= sink->next_sample)
    diff = sample_offset - sink->next_sample;
  else
    diff = sink->next_sample - sample_offset;

  /* calculate the max allowed drift in units of samples. By default this is
   * 20ms and should be anough to compensate for timestamp rounding errors. */
  maxdrift = (ringbuf->spec.rate * sink->priv->drift_tolerance) / GST_MSECOND;

  /* calc align with previous sample */
  align = sink->next_sample - sample_offset;

  /* don't align if it means writing behind the read-segment */
  if (diff > headroom && align < 0)
    allow_align = FALSE;

  if (G_LIKELY (diff < maxdrift && allow_align)) {
    GST_DEBUG_OBJECT (sink,
        "align with prev sample, ABS (%" G_GINT64_FORMAT ") < %"
        G_GINT64_FORMAT, align, maxdrift);
  } else {
    /* calculate sample diff in seconds for error message */
<<<<<<< HEAD
    gint64 diff_s =
        gst_util_uint64_scale_int (diff, GST_SECOND, ringbuf->spec.rate);
=======
    gint64 diff_s = gst_util_uint64_scale_int (diff, GST_SECOND,
        ringbuf->spec.rate);
>>>>>>> eba4a948
    /* timestamps drifted apart from previous samples too much, we need to
     * resync. We log this as an element warning. */
    GST_WARNING_OBJECT (sink,
        "Unexpected discontinuity in audio timestamps of "
        "%s%" GST_TIME_FORMAT ", resyncing",
        sample_offset > sink->next_sample ? "+" : "-", GST_TIME_ARGS (diff_s));
    align = 0;
  }

  return align;
}

static GstFlowReturn
gst_base_audio_sink_render (GstBaseSink * bsink, GstBuffer * buf)
{
  guint64 in_offset;
  GstClockTime time, stop, render_start, render_stop, sample_offset;
  GstClockTimeDiff sync_offset, ts_offset;
  GstBaseAudioSinkClass *bclass;
  GstBaseAudioSink *sink;
  GstRingBuffer *ringbuf;
  gint64 diff, align;
  guint64 ctime, cstop;
  gsize offset;
  guint8 *data;
  gsize size;
  guint samples, written;
  gint bps;
  gint accum;
  gint out_samples;
  GstClockTime base_time, render_delay, latency;
  GstClock *clock;
  gboolean sync, slaved, align_next;
  GstFlowReturn ret;
  GstSegment clip_seg;
  gint64 time_offset;
  GstBuffer *out = NULL;

  sink = GST_BASE_AUDIO_SINK (bsink);
  bclass = GST_BASE_AUDIO_SINK_GET_CLASS (sink);

  ringbuf = sink->ringbuffer;

  /* can't do anything when we don't have the device */
  if (G_UNLIKELY (!gst_ring_buffer_is_acquired (ringbuf)))
    goto wrong_state;

  /* Wait for upstream latency before starting the ringbuffer, we do this so
   * that we can align the first sample of the ringbuffer to the base_time +
   * latency. */
  GST_OBJECT_LOCK (sink);
  base_time = GST_ELEMENT_CAST (sink)->base_time;
  if (G_UNLIKELY (sink->priv->sync_latency)) {
    ret = gst_base_audio_sink_sync_latency (bsink, GST_MINI_OBJECT_CAST (buf));
    GST_OBJECT_UNLOCK (sink);
    if (G_UNLIKELY (ret != GST_FLOW_OK))
      goto sync_latency_failed;
    /* only do this once until we are set back to PLAYING */
    sink->priv->sync_latency = FALSE;
  } else {
    GST_OBJECT_UNLOCK (sink);
  }

  /* Before we go on, let's see if we need to payload the data. If yes, we also
   * need to unref the output buffer before leaving. */
  if (bclass->payload) {
    out = bclass->payload (sink, buf);

    if (!out)
      goto payload_failed;

    buf = out;
  }

  bps = ringbuf->spec.bytes_per_sample;

  size = gst_buffer_get_size (buf);
  if (G_UNLIKELY (size % bps) != 0)
    goto wrong_size;

  samples = size / bps;
  out_samples = samples;

  in_offset = GST_BUFFER_OFFSET (buf);
  time = GST_BUFFER_TIMESTAMP (buf);

  GST_DEBUG_OBJECT (sink,
      "time %" GST_TIME_FORMAT ", offset %" G_GUINT64_FORMAT ", start %"
      GST_TIME_FORMAT ", samples %u", GST_TIME_ARGS (time), in_offset,
      GST_TIME_ARGS (bsink->segment.start), samples);

  offset = 0;

  /* if not valid timestamp or we can't clip or sync, try to play
   * sample ASAP */
  if (!GST_CLOCK_TIME_IS_VALID (time)) {
    render_start = gst_base_audio_sink_get_offset (sink);
    render_stop = render_start + samples;
    GST_DEBUG_OBJECT (sink,
        "Buffer of size %u has no time. Using render_start=%" G_GUINT64_FORMAT,
        size, render_start);
    /* we don't have a start so we don't know stop either */
    stop = -1;
    goto no_sync;
  }

  /* let's calc stop based on the number of samples in the buffer instead
   * of trusting the DURATION */
  stop = time + gst_util_uint64_scale_int (samples, GST_SECOND,
      ringbuf->spec.rate);

  /* prepare the clipping segment. Since we will be subtracting ts-offset and
   * device-delay later we scale the start and stop with those values so that we
   * can correctly clip them */
  clip_seg.format = GST_FORMAT_TIME;
  clip_seg.start = bsink->segment.start;
  clip_seg.stop = bsink->segment.stop;
  clip_seg.duration = -1;

  /* the sync offset is the combination of ts-offset and device-delay */
  latency = gst_base_sink_get_latency (bsink);
  ts_offset = gst_base_sink_get_ts_offset (bsink);
  render_delay = gst_base_sink_get_render_delay (bsink);
  sync_offset = ts_offset - render_delay + latency;

  GST_DEBUG_OBJECT (sink,
      "sync-offset %" G_GINT64_FORMAT ", render-delay %" GST_TIME_FORMAT
      ", ts-offset %" G_GINT64_FORMAT, sync_offset,
      GST_TIME_ARGS (render_delay), ts_offset);

  /* compensate for ts-offset and device-delay when negative we need to
   * clip. */
  if (sync_offset < 0) {
    clip_seg.start += -sync_offset;
    if (clip_seg.stop != -1)
      clip_seg.stop += -sync_offset;
  }

  /* samples should be rendered based on their timestamp. All samples
   * arriving before the segment.start or after segment.stop are to be
   * thrown away. All samples should also be clipped to the segment
   * boundaries */
  if (!gst_segment_clip (&clip_seg, GST_FORMAT_TIME, time, stop, &ctime,
          &cstop))
    goto out_of_segment;

  /* see if some clipping happened */
  diff = ctime - time;
  if (diff > 0) {
    /* bring clipped time to samples */
    diff = gst_util_uint64_scale_int (diff, ringbuf->spec.rate, GST_SECOND);
    GST_DEBUG_OBJECT (sink, "clipping start to %" GST_TIME_FORMAT " %"
        G_GUINT64_FORMAT " samples", GST_TIME_ARGS (ctime), diff);
    samples -= diff;
    offset += diff * bps;
    time = ctime;
  }
  diff = stop - cstop;
  if (diff > 0) {
    /* bring clipped time to samples */
    diff = gst_util_uint64_scale_int (diff, ringbuf->spec.rate, GST_SECOND);
    GST_DEBUG_OBJECT (sink, "clipping stop to %" GST_TIME_FORMAT " %"
        G_GUINT64_FORMAT " samples", GST_TIME_ARGS (cstop), diff);
    samples -= diff;
    stop = cstop;
  }

  /* figure out how to sync */
  if ((clock = GST_ELEMENT_CLOCK (bsink)))
    sync = bsink->sync;
  else
    sync = FALSE;

  if (!sync) {
    /* no sync needed, play sample ASAP */
    render_start = gst_base_audio_sink_get_offset (sink);
    render_stop = render_start + samples;
    GST_DEBUG_OBJECT (sink,
        "no sync needed. Using render_start=%" G_GUINT64_FORMAT, render_start);
    goto no_sync;
  }

  /* bring buffer start and stop times to running time */
  render_start =
      gst_segment_to_running_time (&bsink->segment, GST_FORMAT_TIME, time);
  render_stop =
      gst_segment_to_running_time (&bsink->segment, GST_FORMAT_TIME, stop);

  GST_DEBUG_OBJECT (sink,
      "running: start %" GST_TIME_FORMAT " - stop %" GST_TIME_FORMAT,
      GST_TIME_ARGS (render_start), GST_TIME_ARGS (render_stop));

  /* store the time of the last sample, we'll use this to perform sync on the
   * last sample when draining the buffer */
  if (bsink->segment.rate >= 0.0) {
    sink->priv->eos_time = render_stop;
  } else {
    sink->priv->eos_time = render_start;
  }

  /* compensate for ts-offset and delay we know this will not underflow because we
   * clipped above. */
  GST_DEBUG_OBJECT (sink,
      "compensating for sync-offset %" GST_TIME_FORMAT,
      GST_TIME_ARGS (sync_offset));
  render_start += sync_offset;
  render_stop += sync_offset;

  GST_DEBUG_OBJECT (sink, "adding base_time %" GST_TIME_FORMAT,
      GST_TIME_ARGS (base_time));

  /* add base time to sync against the clock */
  render_start += base_time;
  render_stop += base_time;

  GST_DEBUG_OBJECT (sink,
      "after compensation: start %" GST_TIME_FORMAT " - stop %" GST_TIME_FORMAT,
      GST_TIME_ARGS (render_start), GST_TIME_ARGS (render_stop));

  if ((slaved = clock != sink->provided_clock)) {
    /* handle clock slaving */
    gst_base_audio_sink_handle_slaving (sink, render_start, render_stop,
        &render_start, &render_stop);
  } else {
    /* no slaving needed but we need to adapt to the clock calibration
     * parameters */
    gst_base_audio_sink_none_slaving (sink, render_start, render_stop,
        &render_start, &render_stop);
  }

  GST_DEBUG_OBJECT (sink,
      "final timestamps: start %" GST_TIME_FORMAT " - stop %" GST_TIME_FORMAT,
      GST_TIME_ARGS (render_start), GST_TIME_ARGS (render_stop));

  /* bring to position in the ringbuffer */
  time_offset =
      GST_AUDIO_CLOCK_CAST (sink->provided_clock)->abidata.ABI.time_offset;
  GST_DEBUG_OBJECT (sink,
      "time offset %" GST_TIME_FORMAT, GST_TIME_ARGS (time_offset));
  if (render_start > time_offset)
    render_start -= time_offset;
  else
    render_start = 0;
  if (render_stop > time_offset)
    render_stop -= time_offset;
  else
    render_stop = 0;

  /* and bring the time to the rate corrected offset in the buffer */
  render_start = gst_util_uint64_scale_int (render_start,
      ringbuf->spec.rate, GST_SECOND);
  render_stop = gst_util_uint64_scale_int (render_stop,
      ringbuf->spec.rate, GST_SECOND);

  /* positive playback rate, first sample is render_start, negative rate, first
   * sample is render_stop. When no rate conversion is active, render exactly
   * the amount of input samples to avoid aligning to rounding errors. */
  if (bsink->segment.rate >= 0.0) {
    sample_offset = render_start;
    if (bsink->segment.rate == 1.0)
      render_stop = sample_offset + samples;
  } else {
    sample_offset = render_stop;
    if (bsink->segment.rate == -1.0)
      render_start = sample_offset + samples;
  }

  /* always resync after a discont */
  if (G_UNLIKELY (GST_BUFFER_FLAG_IS_SET (buf, GST_BUFFER_FLAG_DISCONT))) {
    GST_DEBUG_OBJECT (sink, "resync after discont");
    goto no_align;
  }

  /* resync when we don't know what to align the sample with */
  if (G_UNLIKELY (sink->next_sample == -1)) {
    GST_DEBUG_OBJECT (sink,
        "no align possible: no previous sample position known");
    goto no_align;
  }

  align = gst_base_audio_sink_get_alignment (sink, sample_offset);
  sink->priv->last_align = align;

  /* apply alignment */
  render_start += align;

  /* only align stop if we are not slaved to resample */
  if (slaved && sink->priv->slave_method == GST_BASE_AUDIO_SINK_SLAVE_RESAMPLE) {
    GST_DEBUG_OBJECT (sink, "no stop time align needed: we are slaved");
    goto no_align;
  }
  render_stop += align;

no_align:
  /* number of target samples is difference between start and stop */
  out_samples = render_stop - render_start;

no_sync:
  /* we render the first or last sample first, depending on the rate */
  if (bsink->segment.rate >= 0.0)
    sample_offset = render_start;
  else
    sample_offset = render_stop;

  GST_DEBUG_OBJECT (sink, "rendering at %" G_GUINT64_FORMAT " %d/%d",
      sample_offset, samples, out_samples);

  /* we need to accumulate over different runs for when we get interrupted */
  accum = 0;
  align_next = TRUE;
  data = gst_buffer_map (buf, &size, NULL, GST_MAP_READ);
  do {
    written =
        gst_ring_buffer_commit_full (ringbuf, &sample_offset, data + offset,
        samples, out_samples, &accum);

    GST_DEBUG_OBJECT (sink, "wrote %u of %u", written, samples);
    /* if we wrote all, we're done */
    if (written == samples)
      break;

    /* else something interrupted us and we wait for preroll. */
    if ((ret = gst_base_sink_wait_preroll (bsink)) != GST_FLOW_OK)
      goto stopping;

    /* if we got interrupted, we cannot assume that the next sample should
     * be aligned to this one */
    align_next = FALSE;

    /* update the output samples. FIXME, this will just skip them when pausing
     * during trick mode */
    if (out_samples > written) {
      out_samples -= written;
      accum = 0;
    } else
      break;

    samples -= written;
    offset += written * bps;
  } while (TRUE);
  gst_buffer_unmap (buf, data, size);

  if (align_next)
    sink->next_sample = sample_offset;
  else
    sink->next_sample = -1;

  GST_DEBUG_OBJECT (sink, "next sample expected at %" G_GUINT64_FORMAT,
      sink->next_sample);

  if (GST_CLOCK_TIME_IS_VALID (stop) && stop >= bsink->segment.stop) {
    GST_DEBUG_OBJECT (sink,
        "start playback because we are at the end of segment");
    gst_ring_buffer_start (ringbuf);
  }

  ret = GST_FLOW_OK;

done:
  if (out)
    gst_buffer_unref (out);

  return ret;

  /* SPECIAL cases */
out_of_segment:
  {
    GST_DEBUG_OBJECT (sink,
        "dropping sample out of segment time %" GST_TIME_FORMAT ", start %"
        GST_TIME_FORMAT, GST_TIME_ARGS (time),
        GST_TIME_ARGS (bsink->segment.start));
    ret = GST_FLOW_OK;
    goto done;
  }
  /* ERRORS */
payload_failed:
  {
    GST_ELEMENT_ERROR (sink, STREAM, FORMAT, (NULL), ("failed to payload."));
    ret = GST_FLOW_ERROR;
    goto done;
  }
wrong_state:
  {
    GST_DEBUG_OBJECT (sink, "ringbuffer not negotiated");
    GST_ELEMENT_ERROR (sink, STREAM, FORMAT, (NULL), ("sink not negotiated."));
    ret = GST_FLOW_NOT_NEGOTIATED;
    goto done;
  }
wrong_size:
  {
    GST_DEBUG_OBJECT (sink, "wrong size");
    GST_ELEMENT_ERROR (sink, STREAM, WRONG_TYPE,
        (NULL), ("sink received buffer of wrong size."));
    ret = GST_FLOW_ERROR;
    goto done;
  }
stopping:
  {
    GST_DEBUG_OBJECT (sink, "preroll got interrupted: %d (%s)", ret,
        gst_flow_get_name (ret));
<<<<<<< HEAD
    gst_buffer_unmap (buf, data, size);
    return ret;
=======
    goto done;
>>>>>>> eba4a948
  }
sync_latency_failed:
  {
    GST_DEBUG_OBJECT (sink, "failed waiting for latency");
    goto done;
  }
}

/**
 * gst_base_audio_sink_create_ringbuffer:
 * @sink: a #GstBaseAudioSink.
 *
 * Create and return the #GstRingBuffer for @sink. This function will call the
 * ::create_ringbuffer vmethod and will set @sink as the parent of the returned
 * buffer (see gst_object_set_parent()).
 *
 * Returns: The new ringbuffer of @sink.
 */
GstRingBuffer *
gst_base_audio_sink_create_ringbuffer (GstBaseAudioSink * sink)
{
  GstBaseAudioSinkClass *bclass;
  GstRingBuffer *buffer = NULL;

  bclass = GST_BASE_AUDIO_SINK_GET_CLASS (sink);
  if (bclass->create_ringbuffer)
    buffer = bclass->create_ringbuffer (sink);

  if (buffer)
    gst_object_set_parent (GST_OBJECT (buffer), GST_OBJECT (sink));

  return buffer;
}

static void
gst_base_audio_sink_callback (GstRingBuffer * rbuf, guint8 * data, guint len,
    gpointer user_data)
{
  GstBaseSink *basesink;
  GstBaseAudioSink *sink;
  GstBuffer *buf;
  GstFlowReturn ret;
  gsize size;

  basesink = GST_BASE_SINK (user_data);
  sink = GST_BASE_AUDIO_SINK (user_data);

  GST_PAD_STREAM_LOCK (basesink->sinkpad);

  /* would be nice to arrange for pad_alloc_buffer to return data -- as it is we
     will copy twice, once into data, once into DMA */
  GST_LOG_OBJECT (basesink, "pulling %d bytes offset %" G_GUINT64_FORMAT
      " to fill audio buffer", len, basesink->offset);
  ret =
      gst_pad_pull_range (basesink->sinkpad, basesink->segment.position, len,
      &buf);

  if (ret != GST_FLOW_OK) {
    if (ret == GST_FLOW_UNEXPECTED)
      goto eos;
    else
      goto error;
  }

  GST_BASE_SINK_PREROLL_LOCK (basesink);
  if (basesink->flushing)
    goto flushing;

  /* complete preroll and wait for PLAYING */
  ret = gst_base_sink_do_preroll (basesink, GST_MINI_OBJECT_CAST (buf));
  if (ret != GST_FLOW_OK)
    goto preroll_error;

  size = gst_buffer_get_size (buf);

  if (len != size) {
    GST_INFO_OBJECT (basesink,
        "got different size than requested from sink pad: %u != %u", len, size);
    len = MIN (size, len);
  }

  basesink->segment.position += len;

  gst_buffer_extract (buf, 0, data, len);
  GST_BASE_SINK_PREROLL_UNLOCK (basesink);

  GST_PAD_STREAM_UNLOCK (basesink->sinkpad);

  return;

error:
  {
    GST_WARNING_OBJECT (basesink, "Got flow '%s' but can't return it: %d",
        gst_flow_get_name (ret), ret);
    gst_ring_buffer_pause (rbuf);
    GST_PAD_STREAM_UNLOCK (basesink->sinkpad);
    return;
  }
eos:
  {
    /* FIXME: this is not quite correct; we'll be called endlessly until
     * the sink gets shut down; maybe we should set a flag somewhere, or
     * set segment.stop and segment.duration to the last sample or so */
    GST_DEBUG_OBJECT (sink, "EOS");
    gst_base_audio_sink_drain (sink);
    gst_ring_buffer_pause (rbuf);
    gst_element_post_message (GST_ELEMENT_CAST (sink),
        gst_message_new_eos (GST_OBJECT_CAST (sink)));
    GST_PAD_STREAM_UNLOCK (basesink->sinkpad);
  }
flushing:
  {
    GST_DEBUG_OBJECT (sink, "we are flushing");
    gst_ring_buffer_pause (rbuf);
    GST_BASE_SINK_PREROLL_UNLOCK (basesink);
    GST_PAD_STREAM_UNLOCK (basesink->sinkpad);
    return;
  }
preroll_error:
  {
    GST_DEBUG_OBJECT (sink, "error %s", gst_flow_get_name (ret));
    gst_ring_buffer_pause (rbuf);
    GST_BASE_SINK_PREROLL_UNLOCK (basesink);
    GST_PAD_STREAM_UNLOCK (basesink->sinkpad);
    return;
  }
}

static gboolean
gst_base_audio_sink_activate_pull (GstBaseSink * basesink, gboolean active)
{
  gboolean ret;
  GstBaseAudioSink *sink = GST_BASE_AUDIO_SINK (basesink);

  if (active) {
    GST_DEBUG_OBJECT (basesink, "activating pull");

    gst_ring_buffer_set_callback (sink->ringbuffer,
        gst_base_audio_sink_callback, sink);

    ret = gst_ring_buffer_activate (sink->ringbuffer, TRUE);
  } else {
    GST_DEBUG_OBJECT (basesink, "deactivating pull");
    gst_ring_buffer_set_callback (sink->ringbuffer, NULL, NULL);
    ret = gst_ring_buffer_activate (sink->ringbuffer, FALSE);
  }

  return ret;
}

#if 0
/* should be called with the LOCK */
static GstStateChangeReturn
gst_base_audio_sink_async_play (GstBaseSink * basesink)
{
  GstBaseAudioSink *sink;

  sink = GST_BASE_AUDIO_SINK (basesink);

  GST_DEBUG_OBJECT (sink, "ringbuffer may start now");
  sink->priv->sync_latency = TRUE;
  gst_ring_buffer_may_start (sink->ringbuffer, TRUE);
  if (basesink->pad_mode == GST_ACTIVATE_PULL) {
    /* we always start the ringbuffer in pull mode immediatly */
    gst_ring_buffer_start (sink->ringbuffer);
  }

  return GST_STATE_CHANGE_SUCCESS;
}
#endif

static GstStateChangeReturn
gst_base_audio_sink_change_state (GstElement * element,
    GstStateChange transition)
{
  GstStateChangeReturn ret = GST_STATE_CHANGE_SUCCESS;
  GstBaseAudioSink *sink = GST_BASE_AUDIO_SINK (element);

  switch (transition) {
    case GST_STATE_CHANGE_NULL_TO_READY:
      if (sink->ringbuffer == NULL) {
        gst_audio_clock_reset (GST_AUDIO_CLOCK (sink->provided_clock), 0);
        sink->ringbuffer = gst_base_audio_sink_create_ringbuffer (sink);
      }
      if (!gst_ring_buffer_open_device (sink->ringbuffer))
        goto open_failed;
      break;
    case GST_STATE_CHANGE_READY_TO_PAUSED:
      sink->next_sample = -1;
      sink->priv->last_align = -1;
      sink->priv->eos_time = -1;
      gst_ring_buffer_set_flushing (sink->ringbuffer, FALSE);
      gst_ring_buffer_may_start (sink->ringbuffer, FALSE);

      /* Only post clock-provide messages if this is the clock that
       * we've created. If the subclass has overriden it the subclass
       * should post this messages whenever necessary */
      if (sink->provided_clock && GST_IS_AUDIO_CLOCK (sink->provided_clock) &&
          GST_AUDIO_CLOCK_CAST (sink->provided_clock)->func ==
          (GstAudioClockGetTimeFunc) gst_base_audio_sink_get_time)
        gst_element_post_message (element,
            gst_message_new_clock_provide (GST_OBJECT_CAST (element),
                sink->provided_clock, TRUE));
      break;
    case GST_STATE_CHANGE_PAUSED_TO_PLAYING:
    {
      gboolean eos;

      GST_OBJECT_LOCK (sink);
      GST_DEBUG_OBJECT (sink, "ringbuffer may start now");
      sink->priv->sync_latency = TRUE;
      eos = GST_BASE_SINK (sink)->eos;
      GST_OBJECT_UNLOCK (sink);

      gst_ring_buffer_may_start (sink->ringbuffer, TRUE);
      if (GST_BASE_SINK_CAST (sink)->pad_mode == GST_ACTIVATE_PULL ||
          g_atomic_int_get (&sink->abidata.ABI.eos_rendering) || eos) {
        /* we always start the ringbuffer in pull mode immediatly */
        /* sync rendering on eos needs running clock,
         * and others need running clock when finished rendering eos */
        gst_ring_buffer_start (sink->ringbuffer);
      }
      break;
    }
    case GST_STATE_CHANGE_PLAYING_TO_PAUSED:
      /* ringbuffer cannot start anymore */
      gst_ring_buffer_may_start (sink->ringbuffer, FALSE);
      gst_ring_buffer_pause (sink->ringbuffer);

      GST_OBJECT_LOCK (sink);
      sink->priv->sync_latency = FALSE;
      GST_OBJECT_UNLOCK (sink);
      break;
    case GST_STATE_CHANGE_PAUSED_TO_READY:
      /* Only post clock-lost messages if this is the clock that
       * we've created. If the subclass has overriden it the subclass
       * should post this messages whenever necessary */
      if (sink->provided_clock && GST_IS_AUDIO_CLOCK (sink->provided_clock) &&
          GST_AUDIO_CLOCK_CAST (sink->provided_clock)->func ==
          (GstAudioClockGetTimeFunc) gst_base_audio_sink_get_time)
        gst_element_post_message (element,
            gst_message_new_clock_lost (GST_OBJECT_CAST (element),
                sink->provided_clock));

      /* make sure we unblock before calling the parent state change
       * so it can grab the STREAM_LOCK */
      gst_ring_buffer_set_flushing (sink->ringbuffer, TRUE);
      break;
    default:
      break;
  }

  ret = GST_ELEMENT_CLASS (parent_class)->change_state (element, transition);

  switch (transition) {
    case GST_STATE_CHANGE_PLAYING_TO_PAUSED:
      /* stop slaving ourselves to the master, if any */
      gst_clock_set_master (sink->provided_clock, NULL);
      break;
    case GST_STATE_CHANGE_PAUSED_TO_READY:
      gst_ring_buffer_activate (sink->ringbuffer, FALSE);
      gst_ring_buffer_release (sink->ringbuffer);
      break;
    case GST_STATE_CHANGE_READY_TO_NULL:
      /* we release again here because the aqcuire happens when setting the
       * caps, which happens before we commit the state to PAUSED and thus the
       * PAUSED->READY state change (see above, where we release the ringbuffer)
       * might not be called when we get here. */
      gst_ring_buffer_activate (sink->ringbuffer, FALSE);
      gst_ring_buffer_release (sink->ringbuffer);
      gst_ring_buffer_close_device (sink->ringbuffer);
      GST_OBJECT_LOCK (sink);
      gst_object_unparent (GST_OBJECT_CAST (sink->ringbuffer));
      sink->ringbuffer = NULL;
      GST_OBJECT_UNLOCK (sink);
      break;
    default:
      break;
  }

  return ret;

  /* ERRORS */
open_failed:
  {
    /* subclass must post a meaningfull error message */
    GST_DEBUG_OBJECT (sink, "open failed");
    return GST_STATE_CHANGE_FAILURE;
  }
}<|MERGE_RESOLUTION|>--- conflicted
+++ resolved
@@ -1325,13 +1325,8 @@
         G_GINT64_FORMAT, align, maxdrift);
   } else {
     /* calculate sample diff in seconds for error message */
-<<<<<<< HEAD
     gint64 diff_s =
         gst_util_uint64_scale_int (diff, GST_SECOND, ringbuf->spec.rate);
-=======
-    gint64 diff_s = gst_util_uint64_scale_int (diff, GST_SECOND,
-        ringbuf->spec.rate);
->>>>>>> eba4a948
     /* timestamps drifted apart from previous samples too much, we need to
      * resync. We log this as an element warning. */
     GST_WARNING_OBJECT (sink,
@@ -1732,12 +1727,8 @@
   {
     GST_DEBUG_OBJECT (sink, "preroll got interrupted: %d (%s)", ret,
         gst_flow_get_name (ret));
-<<<<<<< HEAD
     gst_buffer_unmap (buf, data, size);
-    return ret;
-=======
     goto done;
->>>>>>> eba4a948
   }
 sync_latency_failed:
   {
