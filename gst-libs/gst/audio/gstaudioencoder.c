--- conflicted
+++ resolved
@@ -987,12 +987,7 @@
   if (!gst_audio_info_from_caps (&state, caps))
     goto refuse_caps;
 
-<<<<<<< HEAD
-  changed = audio_info_is_equal (&state, &ctx->info);
-=======
-  changed = !audio_info_is_equal (state, old_state);
-  gst_audio_info_free (old_state);
->>>>>>> 001b4a00
+  changed = !audio_info_is_equal (&state, &ctx->info);
 
   if (changed) {
     GstClockTime old_min_latency;
